Entries are sorted chronologically from oldest to youngest within each release,
releases are sorted from youngest to oldest.

version next:

- openal input device added
- boxblur filter added
- BWF muxer
- Flash Screen Video 2 decoder
- lavfi input device added
- added avconv, which is almost the same for now, except
for a few incompatible changes in the options, which will hopefully make them
easier to use. The changes are:
    * -newvideo/-newaudio/-newsubtitle are gone, because they were redundant and
      worked in a nonstandard way. -map is sufficient to add streams to output
      files.
    * -map now has slightly different and more powerful syntax.
        + it's possible to specify stream type. E.g. -map 0:a:2 means 'third
          audio stream'.
        + omitting the stream index now maps all the streams of the given
          type, not just the first. E.g. -map 0:s maps all the subtitle streams.
        + colons (':') are used to separate file index/stream type/stream
          index. Comma (',') is used to separate the sync stream. This is done
          for consistency with other options.
        + since -map can now match multiple streams, negative mappings were
          introduced. Negative mappings disable some streams from an already
          defined map. E.g. '-map 0 -map -0:a:1' means 'map everything except
          for the second audio stream'.
    * -vcodec/-acodec/-scodec are replaced by -c (or -codec), which
      allows to precisely specify target stream(s) consistently with other
      options. E.g. '-c:v libx264' sets the codec for all video streams,
      '-c:a:0 libvorbis' sets the codec for the first audio stream and '-c
      copy' copies all the streams.
    * It is now possible to precisely specify which stream should an AVOption
      apply to. See the manual for detailed explanation.
    * -map_chapters now takes only an input file index and applies to the next
      output file. This is consistent with how all the other options work.
    * -map_metadata now takes only an input metadata specifier and applies to
      the next output file. Output metadata specifier is now part of the option
      name, similarly to the AVOptions/map/codec feature above.
    * Presets in avconv are disabled, because only libx264 used them and
      presets for libx264 can now be specified using a private option
      '-preset <presetname>'.
    * -intra option was removed, it's equivalent to -g 0.
- XMV demuxer
- LOAS demuxer
- ashowinfo filter added
- Windows Media Image decoder
<<<<<<< HEAD
- amovie source added
- LATM muxer
- Speex encoder via libspeex
- JSON output in ffprobe
- WTV muxer
- C++ Support
=======
- Optional C++ Support (needed for libstagefright)
>>>>>>> e7f9aa6f
- H.264 Decoding on Android via Stagefright


version 0.8:


- many many things we forgot because we rather write code than changelogs
- WebM support in Matroska de/muxer
- low overhead Ogg muxing
- MMS-TCP support
- VP8 de/encoding via libvpx
- Demuxer for On2's IVF format
- Pictor/PC Paint decoder
- HE-AAC v2 decoder
- libfaad2 wrapper removed
- DTS-ES extension (XCh) decoding support
- native VP8 decoder
- RTSP tunneling over HTTP
- RTP depacketization of SVQ3
- -strict inofficial replaced by -strict unofficial
- ffplay -exitonkeydown and -exitonmousedown options added
- native GSM / GSM MS decoder
- RTP depacketization of QDM2
- ANSI/ASCII art playback system
- Lego Mindstorms RSO de/muxer
- libavcore added (and subsequently removed)
- SubRip subtitle file muxer and demuxer
- Chinese AVS encoding via libxavs
- ffprobe -show_packets option added
- RTP packetization of Theora and Vorbis
- RTP depacketization of MP4A-LATM
- RTP packetization and depacketization of VP8
- hflip filter
- Apple HTTP Live Streaming demuxer
- a64 codec
- MMS-HTTP support
- G.722 ADPCM audio encoder/decoder
- R10k video decoder
- ocv_smooth filter
- frei0r wrapper filter
- change crop filter syntax to width:height:x:y
- make the crop filter accept parametric expressions
- make ffprobe accept AVFormatContext options
- yadif filter
- blackframe filter
- Demuxer for Leitch/Harris' VR native stream format (LXF)
- RTP depacketization of the X-QT QuickTime format
- SAP (Session Announcement Protocol, RFC 2974) muxer and demuxer
- cropdetect filter
- ffmpeg -crop* options removed
- transpose filter added
- ffmpeg -force_key_frames option added
- demuxer for receiving raw rtp:// URLs without an SDP description
- single stream LATM/LOAS decoder
- setpts filter added
- Win64 support for optimized x86 assembly functions
- MJPEG/AVI1 to JPEG/JFIF bitstream filter
- ASS subtitle encoder and decoder
- IEC 61937 encapsulation for E-AC-3, TrueHD, DTS-HD (for HDMI passthrough)
- overlay filter added
- rename aspect filter to setdar, and pixelaspect to setsar
- IEC 61937 demuxer
- Mobotix .mxg demuxer
- frei0r source added
- hqdn3d filter added
- RTP depacketization of QCELP
- FLAC parser added
- gradfun filter added
- AMR-WB decoder
- replace the ocv_smooth filter with a more generic ocv filter
- Windows Televison (WTV) demuxer
- FFmpeg metadata format muxer and demuxer
- SubRip (srt) subtitle encoder and decoder
- floating-point AC-3 encoder added
- Lagarith decoder
- ffmpeg -copytb option added
- IVF muxer added
- Wing Commander IV movies decoder added
- movie source added
- Bink version 'b' audio and video decoder
- Bitmap Brothers JV playback system
- Apple HTTP Live Streaming protocol handler
- sndio support for playback and record
- Linux framebuffer input device added
- Chronomaster DFA decoder
- DPX image encoder
- MicroDVD subtitle file muxer and demuxer
- Playstation Portable PMP format demuxer
- fieldorder video filter added
- AAC encoding via libvo-aacenc
- AMR-WB encoding via libvo-amrwbenc
- xWMA demuxer
- Mobotix MxPEG decoder
- VP8 frame-multithreading
- NEON optimizations for VP8
- Lots of deprecated API cruft removed
- fft and imdct optimizations for AVX (Sandy Bridge) processors
- showinfo filter added
- SMPTE 302M AES3 audio decoder
- Apple Core Audio Format muxer
- 9bit and 10bit per sample support in the H.264 decoder
- 9bit and 10bit FFV1 encoding / decoding
- split filter added
- select filter added
- sdl output device added
- libmpcodecs video filter support (3 times as many filters than before)
- mpeg2 aspect ratio dection fixed
- libxvid aspect pickiness fixed
- Frame multithreaded decoding
- E-AC-3 audio encoder
- ac3enc: add channel coupling support
- floating-point sample format support to the ac3, eac3, dca, aac, and vorbis decoders.
- H264/MPEG frame-level multi-threading
- All av_metadata_* functions renamed to av_dict_* and moved to libavutil
- 4:4:4 H.264 decoding support
- 10-bit H.264 optimizations for x86
- lut, lutrgb, and lutyuv filters added
- buffersink libavfilter sink added
- Bump libswscale for recently reported ABI break


version 0.7:

- all the changes for 0.8, but keeping API/ABI compatibility with the 0.6 release


version 0.6:

- PB-frame decoding for H.263
- deprecated vhook subsystem removed
- deprecated old scaler removed
- VQF demuxer
- Alpha channel scaler
- PCX encoder
- RTP packetization of H.263
- RTP packetization of AMR
- RTP depacketization of Vorbis
- CorePNG decoding support
- Cook multichannel decoding support
- introduced avlanguage helpers in libavformat
- 8088flex TMV demuxer and decoder
- per-stream language-tags extraction in asfdec
- V210 decoder and encoder
- remaining GPL parts in AC-3 decoder converted to LGPL
- QCP demuxer
- SoX native format muxer and demuxer
- AMR-NB decoding/encoding, AMR-WB decoding via OpenCORE libraries
- DPX image decoder
- Electronic Arts Madcow decoder
- DivX (XSUB) subtitle encoder
- nonfree libamr support for AMR-NB/WB decoding/encoding removed
- experimental AAC encoder
- RTP depacketization of ASF and RTSP from WMS servers
- RTMP support in libavformat
- noX handling for OPT_BOOL X options
- Wave64 demuxer
- IEC-61937 compatible Muxer
- TwinVQ decoder
- Bluray (PGS) subtitle decoder
- LPCM support in MPEG-TS (HDMV RID as found on Blu-ray disks)
- WMA Pro decoder
- Core Audio Format demuxer
- Atrac1 decoder
- MD STUDIO audio demuxer
- RF64 support in WAV demuxer
- MPEG-4 Audio Lossless Coding (ALS) decoder
- -formats option split into -formats, -codecs, -bsfs, and -protocols
- IV8 demuxer
- CDG demuxer and decoder
- R210 decoder
- Auravision Aura 1 and 2 decoders
- Deluxe Paint Animation playback system
- SIPR decoder
- Adobe Filmstrip muxer and demuxer
- RTP depacketization of H.263
- Bink demuxer and audio/video decoders
- enable symbol versioning by default for linkers that support it
- IFF PBM/ILBM bitmap decoder
- concat protocol
- Indeo 5 decoder
- RTP depacketization of AMR
- WMA Voice decoder
- ffprobe tool
- AMR-NB decoder
- RTSP muxer
- HE-AAC v1 decoder
- Kega Game Video (KGV1) decoder
- VorbisComment writing for FLAC, Ogg FLAC and Ogg Speex files
- RTP depacketization of Theora
- HTTP Digest authentication
- RTMP/RTMPT/RTMPS/RTMPE/RTMPTE protocol support via librtmp
- Psygnosis YOP demuxer and video decoder
- spectral extension support in the E-AC-3 decoder
- unsharp video filter
- RTP hinting in the mov/3gp/mp4 muxer
- Dirac in Ogg demuxing
- seek to keyframes in Ogg
- 4:2:2 and 4:4:4 Theora decoding
- 35% faster VP3/Theora decoding
- faster AAC decoding
- faster H.264 decoding
- RealAudio 1.0 (14.4K) encoder


version 0.5:

- DV50 AKA DVCPRO50 encoder, decoder, muxer and demuxer
- TechSmith Camtasia (TSCC) video decoder
- IBM Ultimotion (ULTI) video decoder
- Sierra Online audio file demuxer and decoder
- Apple QuickDraw (qdrw) video decoder
- Creative ADPCM audio decoder (16 bits as well as 8 bits schemes)
- Electronic Arts Multimedia (WVE/UV2/etc.) file demuxer
- Miro VideoXL (VIXL) video decoder
- H.261 video encoder
- QPEG video decoder
- Nullsoft Video (NSV) file demuxer
- Shorten audio decoder
- LOCO video decoder
- Apple Lossless Audio Codec (ALAC) decoder
- Winnov WNV1 video decoder
- Autodesk Animator Studio Codec (AASC) decoder
- Indeo 2 video decoder
- Fraps FPS1 video decoder
- Snow video encoder/decoder
- Sonic audio encoder/decoder
- Vorbis audio decoder
- Macromedia ADPCM decoder
- Duck TrueMotion 2 video decoder
- support for decoding FLX and DTA extensions in FLIC files
- H.264 custom quantization matrices support
- ffserver fixed, it should now be usable again
- QDM2 audio decoder
- Real Cooker audio decoder
- TrueSpeech audio decoder
- WMA2 audio decoder fixed, now all files should play correctly
- RealAudio 14.4 and 28.8 decoders fixed
- JPEG-LS decoder
- build system improvements
- tabs and trailing whitespace removed from the codebase
- CamStudio video decoder
- AIFF/AIFF-C audio format, encoding and decoding
- ADTS AAC file reading and writing
- Creative VOC file reading and writing
- American Laser Games multimedia (*.mm) playback system
- Zip Motion Blocks Video decoder
- improved Theora/VP3 decoder
- True Audio (TTA) decoder
- AVS demuxer and video decoder
- JPEG-LS encoder
- Smacker demuxer and decoder
- NuppelVideo/MythTV demuxer and RTjpeg decoder
- KMVC decoder
- MPEG-2 intra VLC support
- MPEG-2 4:2:2 encoder
- Flash Screen Video decoder
- GXF demuxer
- Chinese AVS decoder
- GXF muxer
- MXF demuxer
- VC-1/WMV3/WMV9 video decoder
- MacIntel support
- AVISynth support
- VMware video decoder
- VP5 video decoder
- VP6 video decoder
- WavPack lossless audio decoder
- Targa (.TGA) picture decoder
- Vorbis audio encoder
- Delphine Software .cin demuxer/audio and video decoder
- Tiertex .seq demuxer/video decoder
- MTV demuxer
- TIFF picture encoder and decoder
- GIF picture decoder
- Intel Music Coder decoder
- Zip Motion Blocks Video encoder
- Musepack decoder
- Flash Screen Video encoder
- Theora encoding via libtheora
- BMP encoder
- WMA encoder
- GSM-MS encoder and decoder
- DCA decoder
- DXA demuxer and decoder
- DNxHD decoder
- Gamecube movie (.THP) playback system
- Blackfin optimizations
- Interplay C93 demuxer and video decoder
- Bethsoft VID demuxer and video decoder
- CRYO APC demuxer
- Atrac3 decoder
- V.Flash PTX decoder
- RoQ muxer, RoQ audio encoder
- Renderware TXD demuxer and decoder
- extern C declarations for C++ removed from headers
- sws_flags command line option
- codebook generator
- RoQ video encoder
- QTRLE encoder
- OS/2 support removed and restored again
- AC-3 decoder
- NUT muxer
- additional SPARC (VIS) optimizations
- Matroska muxer
- slice-based parallel H.264 decoding
- Monkey's Audio demuxer and decoder
- AMV audio and video decoder
- DNxHD encoder
- H.264 PAFF decoding
- Nellymoser ASAO decoder
- Beam Software SIFF demuxer and decoder
- libvorbis Vorbis decoding removed in favor of native decoder
- IntraX8 (J-Frame) subdecoder for WMV2 and VC-1
- Ogg (Theora, Vorbis and FLAC) muxer
- The "device" muxers and demuxers are now in a new libavdevice library
- PC Paintbrush PCX decoder
- Sun Rasterfile decoder
- TechnoTrend PVA demuxer
- Linux Media Labs MPEG-4 (LMLM4) demuxer
- AVM2 (Flash 9) SWF muxer
- QT variant of IMA ADPCM encoder
- VFW grabber
- iPod/iPhone compatible mp4 muxer
- Mimic decoder
- MSN TCP Webcam stream demuxer
- RL2 demuxer / decoder
- IFF demuxer
- 8SVX audio decoder
- non-recursive Makefiles
- BFI demuxer
- MAXIS EA XA (.xa) demuxer / decoder
- BFI video decoder
- OMA demuxer
- MLP/TrueHD decoder
- Electronic Arts CMV decoder
- Motion Pixels Video decoder
- Motion Pixels MVI demuxer
- removed animated GIF decoder/demuxer
- D-Cinema audio muxer
- Electronic Arts TGV decoder
- Apple Lossless Audio Codec (ALAC) encoder
- AAC decoder
- floating point PCM encoder/decoder
- MXF muxer
- DV100 AKA DVCPRO HD decoder and demuxer
- E-AC-3 support added to AC-3 decoder
- Nellymoser ASAO encoder
- ASS and SSA demuxer and muxer
- liba52 wrapper removed
- SVQ3 watermark decoding support
- Speex decoding via libspeex
- Electronic Arts TGQ decoder
- RV40 decoder
- QCELP / PureVoice decoder
- RV30 decoder
- hybrid WavPack support
- R3D REDCODE demuxer
- ALSA support for playback and record
- Electronic Arts TQI decoder
- OpenJPEG based JPEG 2000 decoder
- NC (NC4600) camera file demuxer
- Gopher client support
- MXF D-10 muxer
- generic metadata API
- flash ScreenVideo2 encoder


version 0.4.9-pre1:

- DV encoder, DV muxer
- Microsoft RLE video decoder
- Microsoft Video-1 decoder
- Apple Animation (RLE) decoder
- Apple Graphics (SMC) decoder
- Apple Video (RPZA) decoder
- Cinepak decoder
- Sega FILM (CPK) file demuxer
- Westwood multimedia support (VQA & AUD files)
- Id Quake II CIN playback support
- 8BPS video decoder
- FLIC playback support
- RealVideo 2.0 (RV20) decoder
- Duck TrueMotion v1 (DUCK) video decoder
- Sierra VMD demuxer and video decoder
- MSZH and ZLIB decoder support
- SVQ1 video encoder
- AMR-WB support
- PPC optimizations
- rate distortion optimal cbp support
- rate distorted optimal ac prediction for MPEG-4
- rate distorted optimal lambda->qp support
- AAC encoding with libfaac
- Sunplus JPEG codec (SP5X) support
- use Lagrange multipler instead of QP for ratecontrol
- Theora/VP3 decoding support
- XA and ADX ADPCM codecs
- export MPEG-2 active display area / pan scan
- Add support for configuring with IBM XLC
- floating point AAN DCT
- initial support for zygo video (not complete)
- RGB ffv1 support
- new audio/video parser API
- av_log() system
- av_read_frame() and av_seek_frame() support
- missing last frame fixes
- seek by mouse in ffplay
- noise reduction of DCT coefficients
- H.263 OBMC & 4MV support
- H.263 alternative inter vlc support
- H.263 loop filter
- H.263 slice structured mode
- interlaced DCT support for MPEG-2 encoding
- stuffing to stay above min_bitrate
- MB type & QP visualization
- frame stepping for ffplay
- interlaced motion estimation
- alternate scantable support
- SVCD scan offset support
- closed GOP support
- SSE2 FDCT
- quantizer noise shaping
- G.726 ADPCM audio codec
- MS ADPCM encoding
- multithreaded/SMP motion estimation
- multithreaded/SMP encoding for MPEG-1/MPEG-2/MPEG-4/H.263
- multithreaded/SMP decoding for MPEG-2
- FLAC decoder
- Metrowerks CodeWarrior suppport
- H.263+ custom pcf support
- nicer output for 'ffmpeg -formats'
- Matroska demuxer
- SGI image format, encoding and decoding
- H.264 loop filter support
- H.264 CABAC support
- nicer looking arrows for the motion vector visualization
- improved VCD support
- audio timestamp drift compensation
- MPEG-2 YUV 422/444 support
- polyphase kaiser windowed sinc and blackman nuttall windowed sinc audio resample
- better image scaling
- H.261 support
- correctly interleave packets during encoding
- VIS optimized motion compensation
- intra_dc_precision>0 encoding support
- support reuse of motion vectors/MB types/field select values of the source video
- more accurate deblock filter
- padding support
- many optimizations and bugfixes
- FunCom ISS audio file demuxer and according ADPCM decoding


version 0.4.8:

- MPEG-2 video encoding (Michael)
- Id RoQ playback subsystem (Mike Melanson and Tim Ferguson)
- Wing Commander III Movie (.mve) file playback subsystem (Mike Melanson
  and Mario Brito)
- Xan DPCM audio decoder (Mario Brito)
- Interplay MVE playback subsystem (Mike Melanson)
- Duck DK3 and DK4 ADPCM audio decoders (Mike Melanson)


version 0.4.7:

- RealAudio 1.0 (14_4) and 2.0 (28_8) native decoders. Author unknown, code from mplayerhq
  (originally from public domain player for Amiga at http://www.honeypot.net/audio)
- current version now also compiles with older GCC (Fabrice)
- 4X multimedia playback system including 4xm file demuxer (Mike
  Melanson), and 4X video and audio codecs (Michael)
- Creative YUV (CYUV) decoder (Mike Melanson)
- FFV1 codec (our very simple lossless intra only codec, compresses much better
  than HuffYUV) (Michael)
- ASV1 (Asus), H.264, Intel indeo3 codecs have been added (various)
- tiny PNG encoder and decoder, tiny GIF decoder, PAM decoder (PPM with
  alpha support), JPEG YUV colorspace support. (Fabrice Bellard)
- ffplay has been replaced with a newer version which uses SDL (optionally)
  for multiplatform support (Fabrice)
- Sorenson Version 3 codec (SVQ3) support has been added (decoding only) - donated
  by anonymous
- AMR format has been added (Johannes Carlsson)
- 3GP support has been added (Johannes Carlsson)
- VP3 codec has been added (Mike Melanson)
- more MPEG-1/2 fixes
- better multiplatform support, MS Visual Studio fixes (various)
- AltiVec optimizations (Magnus Damn and others)
- SH4 processor support has been added (BERO)
- new public interfaces (avcodec_get_pix_fmt) (Roman Shaposhnick)
- VOB streaming support (Brian Foley)
- better MP3 autodetection (Andriy Rysin)
- qpel encoding (Michael)
- 4mv+b frames encoding finally fixed (Michael)
- chroma ME (Michael)
- 5 comparison functions for ME (Michael)
- B-frame encoding speedup (Michael)
- WMV2 codec (unfinished - Michael)
- user specified diamond size for EPZS (Michael)
- Playstation STR playback subsystem, still experimental (Mike and Michael)
- ASV2 codec (Michael)
- CLJR decoder (Alex)

.. And lots more new enhancements and fixes.


version 0.4.6:

- completely new integer only MPEG audio layer 1/2/3 decoder rewritten
  from scratch
- Recoded DCT and motion vector search with gcc (no longer depends on nasm)
- fix quantization bug in AC3 encoder
- added PCM codecs and format. Corrected WAV/AVI/ASF PCM issues
- added prototype ffplay program
- added GOB header parsing on H.263/H.263+ decoder (Juanjo)
- bug fix on MCBPC tables of H.263 (Juanjo)
- bug fix on DC coefficients of H.263 (Juanjo)
- added Advanced Prediction Mode on H.263/H.263+ decoder (Juanjo)
- now we can decode H.263 streams found in QuickTime files (Juanjo)
- now we can decode H.263 streams found in VIVO v1 files(Juanjo)
- preliminary RTP "friendly" mode for H.263/H.263+ coding. (Juanjo)
- added GOB header for H.263/H.263+ coding on RTP mode (Juanjo)
- now H.263 picture size is returned on the first decoded frame (Juanjo)
- added first regression tests
- added MPEG-2 TS demuxer
- new demux API for libav
- more accurate and faster IDCT (Michael)
- faster and entropy-controlled motion search (Michael)
- two pass video encoding (Michael)
- new video rate control (Michael)
- added MSMPEG4V1, MSMPEGV2 and WMV1 support (Michael)
- great performance improvement of video encoders and decoders (Michael)
- new and faster bit readers and vlc parsers (Michael)
- high quality encoding mode: tries all macroblock/VLC types (Michael)
- added DV video decoder
- preliminary RTP/RTSP support in ffserver and libavformat
- H.263+ AIC decoding/encoding support (Juanjo)
- VCD MPEG-PS mode (Juanjo)
- PSNR stuff (Juanjo)
- simple stats output (Juanjo)
- 16-bit and 15-bit RGB/BGR/GBR support (Bisqwit)


version 0.4.5:

- some header fixes (Zdenek Kabelac <kabi at informatics.muni.cz>)
- many MMX optimizations (Nick Kurshev <nickols_k at mail.ru>)
- added configure system (actually a small shell script)
- added MPEG audio layer 1/2/3 decoding using LGPL'ed mpglib by
  Michael Hipp (temporary solution - waiting for integer only
  decoder)
- fixed VIDIOCSYNC interrupt
- added Intel H.263 decoding support ('I263' AVI fourCC)
- added Real Video 1.0 decoding (needs further testing)
- simplified image formats again. Added PGM format (=grey
  pgm). Renamed old PGM to PGMYUV.
- fixed msmpeg4 slice issues (tell me if you still find problems)
- fixed OpenDivX bugs with newer versions (added VOL header decoding)
- added support for MPlayer interface
- added macroblock skip optimization
- added MJPEG decoder
- added mmx/mmxext IDCT from libmpeg2
- added pgmyuvpipe, ppm, and ppm_pipe formats (original patch by Celer
  <celer at shell.scrypt.net>)
- added pixel format conversion layer (e.g. for MJPEG or PPM)
- added deinterlacing option
- MPEG-1/2 fixes
- MPEG-4 vol header fixes (Jonathan Marsden <snmjbm at pacbell.net>)
- ARM optimizations (Lionel Ulmer <lionel.ulmer at free.fr>).
- Windows porting of file converter
- added MJPEG raw format (input/ouput)
- added JPEG image format support (input/output)


version 0.4.4:

- fixed some std header definitions (Bjorn Lindgren
  <bjorn.e.lindgren at telia.com>).
- added MPEG demuxer (MPEG-1 and 2 compatible).
- added ASF demuxer
- added prototype RM demuxer
- added AC3 decoding (done with libac3 by Aaron Holtzman)
- added decoding codec parameter guessing (.e.g. for MPEG, because the
  header does not include them)
- fixed header generation in MPEG-1, AVI and ASF muxer: wmplayer can now
  play them (only tested video)
- fixed H.263 white bug
- fixed phase rounding in img resample filter
- add MMX code for polyphase img resample filter
- added CPU autodetection
- added generic title/author/copyright/comment string handling (ASF and RM
  use them)
- added SWF demux to extract MP3 track (not usable yet because no MP3
  decoder)
- added fractional frame rate support
- codecs are no longer searched by read_header() (should fix ffserver
  segfault)


version 0.4.3:

- BGR24 patch (initial patch by Jeroen Vreeken <pe1rxq at amsat.org>)
- fixed raw yuv output
- added motion rounding support in MPEG-4
- fixed motion bug rounding in MSMPEG4
- added B-frame handling in video core
- added full MPEG-1 decoding support
- added partial (frame only) MPEG-2 support
- changed the FOURCC code for H.263 to "U263" to be able to see the
  +AVI/H.263 file with the UB Video H.263+ decoder. MPlayer works with
  this +codec ;) (JuanJo).
- Halfpel motion estimation after MB type selection (JuanJo)
- added pgm and .Y.U.V output format
- suppressed 'img:' protocol. Simply use: /tmp/test%d.[pgm|Y] as input or
  output.
- added pgmpipe I/O format (original patch from Martin Aumueller
  <lists at reserv.at>, but changed completely since we use a format
  instead of a protocol)


version 0.4.2:

- added H.263/MPEG-4/MSMPEG4 decoding support. MPEG-4 decoding support
  (for OpenDivX) is almost complete: 8x8 MVs and rounding are
  missing. MSMPEG4 support is complete.
- added prototype MPEG-1 decoder. Only I- and P-frames handled yet (it
  can decode ffmpeg MPEGs :-)).
- added libavcodec API documentation (see apiexample.c).
- fixed image polyphase bug (the bottom of some images could be
  greenish)
- added support for non clipped motion vectors (decoding only)
  and image sizes non-multiple of 16
- added support for AC prediction (decoding only)
- added file overwrite confirmation (can be disabled with -y)
- added custom size picture to H.263 using H.263+ (Juanjo)


version 0.4.1:

- added MSMPEG4 (aka DivX) compatible encoder. Changed default codec
  of AVI and ASF to DIV3.
- added -me option to set motion estimation method
  (default=log). suppressed redundant -hq option.
- added options -acodec and -vcodec to force a given codec (useful for
  AVI for example)
- fixed -an option
- improved dct_quantize speed
- factorized some motion estimation code


version 0.4.0:

- removing grab code from ffserver and moved it to ffmpeg. Added
  multistream support to ffmpeg.
- added timeshifting support for live feeds (option ?date=xxx in the
  URL)
- added high quality image resize code with polyphase filter (need
  mmx/see optimization). Enable multiple image size support in ffserver.
- added multi live feed support in ffserver
- suppressed master feature from ffserver (it should be done with an
  external program which opens the .ffm url and writes it to another
  ffserver)
- added preliminary support for video stream parsing (WAV and AVI half
  done). Added proper support for audio/video file conversion in
  ffmpeg.
- added preliminary support for video file sending from ffserver
- redesigning I/O subsystem: now using URL based input and output
  (see avio.h)
- added WAV format support
- added "tty user interface" to ffmpeg to stop grabbing gracefully
- added MMX/SSE optimizations to SAD (Sums of Absolutes Differences)
  (Juan J. Sierralta P. a.k.a. "Juanjo" <juanjo at atmlab.utfsm.cl>)
- added MMX DCT from mpeg2_movie 1.5 (Juanjo)
- added new motion estimation algorithms, log and phods (Juanjo)
- changed directories: libav for format handling, libavcodec for
  codecs


version 0.3.4:

- added stereo in MPEG audio encoder


version 0.3.3:

- added 'high quality' mode which use motion vectors. It can be used in
  real time at low resolution.
- fixed rounding problems which caused quality problems at high
  bitrates and large GOP size


version 0.3.2: small fixes

- ASF fixes
- put_seek bug fix


version 0.3.1: added avi/divx support

- added AVI support
- added MPEG-4 codec compatible with OpenDivX. It is based on the H.263 codec
- added sound for flash format (not tested)


version 0.3: initial public release<|MERGE_RESOLUTION|>--- conflicted
+++ resolved
@@ -46,16 +46,12 @@
 - LOAS demuxer
 - ashowinfo filter added
 - Windows Media Image decoder
-<<<<<<< HEAD
 - amovie source added
 - LATM muxer
 - Speex encoder via libspeex
 - JSON output in ffprobe
 - WTV muxer
-- C++ Support
-=======
 - Optional C++ Support (needed for libstagefright)
->>>>>>> e7f9aa6f
 - H.264 Decoding on Android via Stagefright
 
 
