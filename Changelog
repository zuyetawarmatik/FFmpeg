--- conflicted
+++ resolved
@@ -2,7 +2,6 @@
 releases are sorted from youngest to oldest.
 
 version <next>:
-<<<<<<< HEAD
 
 - stream disposition information printing in ffprobe
 - filter for loudness analysis following EBU R128
@@ -14,12 +13,6 @@
 - remove -same_quant, it hasn't worked for years
 - FFM2 support
 - X-Face image encoder and decoder
-=======
-- av_basename and av_dirname
-
-version 9_beta3:
-- ashowinfo audio filter
->>>>>>> 6dd93ee6
 - 24-bit FLAC encoding
 - multi-channel ALAC encoding up to 7.1
 - metadata (INFO tag) support in WAV muxer
@@ -57,6 +50,7 @@
 - documentation split into per-component manuals
 - pp (postproc) filter ported from MPlayer
 - NIST Sphere demuxer
+- av_basename and av_dirname
 
 
 version 1.0:
