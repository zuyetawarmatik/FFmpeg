#!/bin/sh
#
# FFmpeg configure script
#
# Copyright (c) 2000-2002 Fabrice Bellard
# Copyright (c) 2005-2008 Diego Biurrun
# Copyright (c) 2005-2008 Mans Rullgard
#

# Prevent locale nonsense from breaking basic text processing.
LC_ALL=C
export LC_ALL

# make sure we are running under a compatible shell
# try to make this part work with most shells

try_exec(){
    echo "Trying shell $1"
    type "$1" > /dev/null 2>&1 && exec "$@"
}

unset foo
(: ${foo%%bar}) 2> /dev/null
E1="$?"

(: ${foo?}) 2> /dev/null
E2="$?"

if test "$E1" != 0 || test "$E2" = 0; then
    echo "Broken shell detected.  Trying alternatives."
    export FF_CONF_EXEC
    if test "0$FF_CONF_EXEC" -lt 1; then
        FF_CONF_EXEC=1
        try_exec bash "$0" "$@"
    fi
    if test "0$FF_CONF_EXEC" -lt 2; then
        FF_CONF_EXEC=2
        try_exec ksh "$0" "$@"
    fi
    if test "0$FF_CONF_EXEC" -lt 3; then
        FF_CONF_EXEC=3
        try_exec /usr/xpg4/bin/sh "$0" "$@"
    fi
    echo "No compatible shell script interpreter found."
    echo "This configure script requires a POSIX-compatible shell"
    echo "such as bash or ksh."
    echo "THIS IS NOT A BUG IN FFMPEG, DO NOT REPORT IT AS SUCH."
    echo "Instead, install a working POSIX-compatible shell."
    echo "Disabling this configure test will create a broken FFmpeg."
    if test "$BASH_VERSION" = '2.04.0(1)-release'; then
        echo "This bash version ($BASH_VERSION) is broken on your platform."
        echo "Upgrade to a later version if available."
    fi
    exit 1
fi

test -d /usr/xpg4/bin && PATH=/usr/xpg4/bin:$PATH

show_help(){
    cat <<EOF
Usage: configure [options]
Options: [defaults in brackets after descriptions]

Help options:
  --help                   print this message
  --list-decoders          show all available decoders
  --list-encoders          show all available encoders
  --list-hwaccels          show all available hardware accelerators
  --list-demuxers          show all available demuxers
  --list-muxers            show all available muxers
  --list-parsers           show all available parsers
  --list-protocols         show all available protocols
  --list-bsfs              show all available bitstream filters
  --list-indevs            show all available input devices
  --list-outdevs           show all available output devices
  --list-filters           show all available filters

Standard options:
  --logfile=FILE           log tests and output to FILE [config.log]
  --disable-logging        do not log configure debug information
  --fatal-warnings         fail if any configure warning is generated
  --prefix=PREFIX          install in PREFIX [$prefix]
  --bindir=DIR             install binaries in DIR [PREFIX/bin]
  --datadir=DIR            install data files in DIR [PREFIX/share/ffmpeg]
  --libdir=DIR             install libs in DIR [PREFIX/lib]
  --shlibdir=DIR           install shared libs in DIR [PREFIX/lib]
  --incdir=DIR             install includes in DIR [PREFIX/include]
  --mandir=DIR             install man page in DIR [PREFIX/share/man]

Licensing options:
  --enable-gpl             allow use of GPL code, the resulting libs
                           and binaries will be under GPL [no]
  --enable-version3        upgrade (L)GPL to version 3 [no]
  --enable-nonfree         allow use of nonfree code, the resulting libs
                           and binaries will be unredistributable [no]

Configuration options:
  --disable-static         do not build static libraries [no]
  --enable-shared          build shared libraries [no]
  --enable-small           optimize for size instead of speed
  --disable-runtime-cpudetect disable detecting cpu capabilities at runtime (smaller binary)
  --enable-gray            enable full grayscale support (slower color)
  --disable-swscale-alpha  disable alpha channel support in swscale
  --disable-all            disable building components, libraries and programs

Program options:
  --disable-programs       do not build command line programs
  --disable-ffmpeg         disable ffmpeg build
  --disable-ffplay         disable ffplay build
  --disable-ffprobe        disable ffprobe build
  --disable-ffserver       disable ffserver build

Documentation options:
  --disable-doc            do not build documentation
  --disable-htmlpages      do not build HTML documentation pages
  --disable-manpages       do not build man documentation pages
  --disable-podpages       do not build POD documentation pages
  --disable-txtpages       do not build text documentation pages

Component options:
  --disable-avdevice       disable libavdevice build
  --disable-avcodec        disable libavcodec build
  --disable-avformat       disable libavformat build
  --disable-avutil         disable libavutil build
  --disable-swresample     disable libswresample build
  --disable-swscale        disable libswscale build
  --disable-postproc       disable libpostproc build
  --disable-avfilter       disable libavfilter build
  --enable-avresample      enable libavresample build [no]
  --disable-pthreads       disable pthreads [auto]
  --disable-w32threads     disable Win32 threads [auto]
  --disable-os2threads     disable OS/2 threads [auto]
  --enable-x11grab         enable X11 grabbing [no]
  --disable-network        disable network support [no]
  --disable-dct            disable DCT code
  --disable-dwt            disable DWT code
  --disable-lsp            disable LSP code
  --disable-lzo            disable LZO decoder code
  --disable-mdct           disable MDCT code
  --disable-rdft           disable RDFT code
  --disable-fft            disable FFT code
  --enable-dxva2           enable DXVA2 code
  --enable-vaapi           enable VAAPI code [autodetect]
  --enable-vda             enable VDA code   [autodetect]
  --enable-vdpau           enable VDPAU code [autodetect]

Individual component options:
  --disable-everything     disable all components listed below
  --disable-encoder=NAME   disable encoder NAME
  --enable-encoder=NAME    enable encoder NAME
  --disable-encoders       disable all encoders
  --disable-decoder=NAME   disable decoder NAME
  --enable-decoder=NAME    enable decoder NAME
  --disable-decoders       disable all decoders
  --disable-hwaccel=NAME   disable hwaccel NAME
  --enable-hwaccel=NAME    enable hwaccel NAME
  --disable-hwaccels       disable all hwaccels
  --disable-muxer=NAME     disable muxer NAME
  --enable-muxer=NAME      enable muxer NAME
  --disable-muxers         disable all muxers
  --disable-demuxer=NAME   disable demuxer NAME
  --enable-demuxer=NAME    enable demuxer NAME
  --disable-demuxers       disable all demuxers
  --enable-parser=NAME     enable parser NAME
  --disable-parser=NAME    disable parser NAME
  --disable-parsers        disable all parsers
  --enable-bsf=NAME        enable bitstream filter NAME
  --disable-bsf=NAME       disable bitstream filter NAME
  --disable-bsfs           disable all bitstream filters
  --enable-protocol=NAME   enable protocol NAME
  --disable-protocol=NAME  disable protocol NAME
  --disable-protocols      disable all protocols
  --enable-indev=NAME      enable input device NAME
  --disable-indev=NAME     disable input device NAME
  --disable-indevs         disable input devices
  --enable-outdev=NAME     enable output device NAME
  --disable-outdev=NAME    disable output device NAME
  --disable-outdevs        disable output devices
  --disable-devices        disable all devices
  --enable-filter=NAME     enable filter NAME
  --disable-filter=NAME    disable filter NAME
  --disable-filters        disable all filters

External library support:
  --enable-avisynth        enable reading of AVISynth script files [no]
  --enable-bzlib           enable bzlib [autodetect]
  --enable-fontconfig      enable fontconfig
  --enable-frei0r          enable frei0r video filtering
  --enable-gnutls          enable gnutls [no]
  --enable-libaacplus      enable AAC+ encoding via libaacplus [no]
  --enable-libass          enable libass subtitles rendering [no]
  --enable-libbluray       enable BluRay reading using libbluray [no]
  --enable-libcaca         enable textual display using libcaca
  --enable-libcelt         enable CELT decoding via libcelt [no]
  --enable-libcdio         enable audio CD grabbing with libcdio
  --enable-libdc1394       enable IIDC-1394 grabbing using libdc1394
                           and libraw1394 [no]
  --enable-libfaac         enable AAC encoding via libfaac [no]
  --enable-libfdk-aac      enable AAC encoding via libfdk-aac [no]
  --enable-libflite        enable flite (voice synthesis) support via libflite [no]
  --enable-libfreetype     enable libfreetype [no]
  --enable-libgsm          enable GSM de/encoding via libgsm [no]
  --enable-libiec61883     enable iec61883 via libiec61883 [no]
  --enable-libilbc         enable iLBC de/encoding via libilbc [no]
  --enable-libmodplug      enable ModPlug via libmodplug [no]
  --enable-libmp3lame      enable MP3 encoding via libmp3lame [no]
  --enable-libnut          enable NUT (de)muxing via libnut,
                           native (de)muxer exists [no]
  --enable-libopencore-amrnb enable AMR-NB de/encoding via libopencore-amrnb [no]
  --enable-libopencore-amrwb enable AMR-WB decoding via libopencore-amrwb [no]
  --enable-libopencv       enable video filtering via libopencv [no]
  --enable-libopenjpeg     enable JPEG 2000 de/encoding via OpenJPEG [no]
  --enable-libopus         enable Opus decoding via libopus [no]
  --enable-libpulse        enable Pulseaudio input via libpulse [no]
  --enable-librtmp         enable RTMP[E] support via librtmp [no]
  --enable-libschroedinger enable Dirac de/encoding via libschroedinger [no]
  --enable-libsoxr         enable Include libsoxr resampling [no]
  --enable-libspeex        enable Speex de/encoding via libspeex [no]
  --enable-libstagefright-h264  enable H.264 decoding via libstagefright [no]
  --enable-libtheora       enable Theora encoding via libtheora [no]
  --enable-libtwolame      enable MP2 encoding via libtwolame [no]
  --enable-libutvideo      enable Ut Video encoding and decoding via libutvideo [no]
  --enable-libv4l2         enable libv4l2/v4l-utils [no]
  --enable-libvo-aacenc    enable AAC encoding via libvo-aacenc [no]
  --enable-libvo-amrwbenc  enable AMR-WB encoding via libvo-amrwbenc [no]
  --enable-libvorbis       enable Vorbis en/decoding via libvorbis,
                           native implementation exists [no]
  --enable-libvpx          enable VP8 and VP9 de/encoding via libvpx [no]
  --enable-libx264         enable H.264 encoding via x264 [no]
  --enable-libxavs         enable AVS encoding via xavs [no]
  --enable-libxvid         enable Xvid encoding via xvidcore,
                           native MPEG-4/Xvid encoder exists [no]
  --enable-openal          enable OpenAL 1.1 capture support [no]
  --enable-openssl         enable openssl [no]
  --enable-zlib            enable zlib [autodetect]

Advanced options (experts only):
  --cross-prefix=PREFIX    use PREFIX for compilation tools [$cross_prefix]
  --enable-cross-compile   assume a cross-compiler is used
  --sysroot=PATH           root of cross-build tree
  --sysinclude=PATH        location of cross-build system headers
  --target-os=OS           compiler targets OS [$target_os]
  --target-exec=CMD        command to run executables on target
  --target-path=DIR        path to view of build directory on target
  --toolchain=NAME         set tool defaults according to NAME
  --nm=NM                  use nm tool NM [$nm_default]
  --ar=AR                  use archive tool AR [$ar_default]
  --as=AS                  use assembler AS [$as_default]
  --yasmexe=EXE            use yasm-compatible assembler EXE [$yasmexe_default]
  --cc=CC                  use C compiler CC [$cc_default]
  --cxx=CXX                use C compiler CXX [$cxx_default]
  --dep-cc=DEPCC           use dependency generator DEPCC [$cc_default]
  --ld=LD                  use linker LD [$ld_default]
  --host-cc=HOSTCC         use host C compiler HOSTCC
  --host-cflags=HCFLAGS    use HCFLAGS when compiling for host
  --host-ld=HOSTLD         use host linker HOSTLD
  --host-ldflags=HLDFLAGS  use HLDFLAGS when linking for host
  --host-libs=HLIBS        use libs HLIBS when linking for host
  --host-os=OS             compiler host OS [$target_os]
  --extra-cflags=ECFLAGS   add ECFLAGS to CFLAGS [$CFLAGS]
  --extra-cxxflags=ECFLAGS add ECFLAGS to CXXFLAGS [$CXXFLAGS]
  --extra-ldflags=ELDFLAGS add ELDFLAGS to LDFLAGS [$LDFLAGS]
  --extra-libs=ELIBS       add ELIBS [$ELIBS]
  --extra-version=STRING   version string suffix []
  --optflags=OPTFLAGS      override optimization-related compiler flags
  --build-suffix=SUFFIX    library name suffix []
  --malloc-prefix=PREFIX   prefix malloc and related names with PREFIX
  --progs-suffix=SUFFIX    program name suffix []
  --arch=ARCH              select architecture [$arch]
  --cpu=CPU                select the minimum required CPU (affects
                           instruction selection, may crash on older CPUs)
  --enable-pic             build position-independent code
  --enable-sram            allow use of on-chip SRAM
  --enable-thumb           compile for Thumb instruction set
  --disable-symver         disable symbol versioning
  --enable-hardcoded-tables use hardcoded tables instead of runtime generation
  --disable-safe-bitstream-reader
                           disable buffer boundary checking in bitreaders
                           (faster, but may crash)
  --enable-memalign-hack   emulate memalign, interferes with memory debuggers
  --enable-lto             use link-time optimization

Optimization options (experts only):
  --disable-asm            disable all assembler optimizations
  --disable-altivec        disable AltiVec optimizations
  --disable-amd3dnow       disable 3DNow! optimizations
  --disable-amd3dnowext    disable 3DNow! extended optimizations
  --disable-mmx            disable MMX optimizations
  --disable-mmxext         disable MMXEXT optimizations
  --disable-sse            disable SSE optimizations
  --disable-sse2           disable SSE2 optimizations
  --disable-sse3           disable SSE3 optimizations
  --disable-ssse3          disable SSSE3 optimizations
  --disable-sse4           disable SSE4 optimizations
  --disable-sse42          disable SSE4.2 optimizations
  --disable-avx            disable AVX optimizations
  --disable-fma4           disable FMA4 optimizations
  --disable-armv5te        disable armv5te optimizations
  --disable-armv6          disable armv6 optimizations
  --disable-armv6t2        disable armv6t2 optimizations
  --disable-vfp            disable VFP optimizations
  --disable-neon           disable NEON optimizations
  --disable-vis            disable VIS optimizations
  --disable-inline-asm     disable use of inline assembler
  --disable-yasm           disable use of yasm assembler
  --disable-mips32r2       disable MIPS32R2 optimizations
  --disable-mipsdspr1      disable MIPS DSP ASE R1 optimizations
  --disable-mipsdspr2      disable MIPS DSP ASE R2 optimizations
  --disable-mipsfpu        disable floating point MIPS optimizations
  --disable-fast-unaligned consider unaligned accesses slow

Developer options (useful when working on FFmpeg itself):
  --enable-coverage        build with test coverage instrumentation
  --disable-debug          disable debugging symbols
  --enable-debug=LEVEL     set the debug level [$debuglevel]
  --disable-optimizations  disable compiler optimizations
  --enable-extra-warnings  enable more compiler warnings
  --disable-stripping      disable stripping of executables and shared libraries
  --assert-level=level     0(default), 1 or 2, amount of assertion testing,
                           2 causes a slowdown at runtime.
  --enable-memory-poisoning fill heap uninitialized allocated space with arbitrary data
  --valgrind=VALGRIND      run "make fate" tests through valgrind to detect memory
                           leaks and errors, using the specified valgrind binary.
                           Cannot be combined with --target-exec
  --enable-ftrapv          Trap arithmetic overflows
  --samples=PATH           location of test samples for FATE, if not set use
                           \$FATE_SAMPLES at make invocation time.
  --enable-xmm-clobber-test check XMM registers for clobbering (Win64-only;
                           should be used only for debugging purposes)
  --enable-random          randomly enable/disable components
  --disable-random
  --enable-random=LIST     randomly enable/disable specific components or
  --disable-random=LIST    component groups. LIST is a comma-separated list
                           of NAME[:PROB] entries where NAME is a component
                           (group) and PROB the probability associated with
                           NAME (default 0.5).
  --random-seed=VALUE      seed value for --enable/disable-random

NOTE: Object files are built at the place where configure is launched.
EOF
  exit 0
}

quotes='""'

log(){
    echo "$@" >> $logfile
}

log_file(){
    log BEGIN $1
    pr -n -t $1 >> $logfile
    log END $1
}

echolog(){
    log "$@"
    echo "$@"
}

warn(){
    log "WARNING: $*"
    WARNINGS="${WARNINGS}WARNING: $*\n"
}

die(){
    echolog "$@"
    cat <<EOF

If you think configure made a mistake, make sure you are using the latest
version from Git.  If the latest version fails, report the problem to the
ffmpeg-user@ffmpeg.org mailing list or IRC #ffmpeg on irc.freenode.net.
EOF
    if disabled logging; then
        cat <<EOF
Rerun configure with logging enabled (do not use --disable-logging), and
include the log this produces with your report.
EOF
    else
        cat <<EOF
Include the log file "$logfile" produced by configure as this will help
solving the problem.
EOF
    fi
    exit 1
}

# Avoid locale weirdness, besides we really just want to translate ASCII.
toupper(){
    echo "$@" | tr abcdefghijklmnopqrstuvwxyz ABCDEFGHIJKLMNOPQRSTUVWXYZ
}

tolower(){
    echo "$@" | tr ABCDEFGHIJKLMNOPQRSTUVWXYZ abcdefghijklmnopqrstuvwxyz
}

c_escape(){
    echo "$*" | sed 's/["\\]/\\\0/g'
}

sh_quote(){
    v=$(echo "$1" | sed "s/'/'\\\\''/g")
    test "x$v" = "x${v#*[!A-Za-z0-9_/.+-]}" || v="'$v'"
    echo "$v"
}

cleanws(){
    echo "$@" | sed 's/^ *//;s/  */ /g;s/ *$//'
}

filter(){
    pat=$1
    shift
    for v; do
        eval "case $v in $pat) echo $v ;; esac"
    done
}

filter_out(){
    pat=$1
    shift
    for v; do
        eval "case $v in $pat) ;; *) echo $v ;; esac"
    done
}

map(){
    m=$1
    shift
    for v; do eval $m; done
}

add_suffix(){
    suffix=$1
    shift
    for v; do echo ${v}${suffix}; done
}

set_all(){
    value=$1
    shift
    for var in $*; do
        eval $var=$value
    done
}

set_weak(){
    value=$1
    shift
    for var; do
        eval : \${$var:=$value}
    done
}

set_safe(){
    var=$1
    shift
    eval $(echo "$var" | sed 's/[^A-Za-z0-9_]/_/g')='$*'
}

get_safe(){
    eval echo \$$(echo "$1" | sed 's/[^A-Za-z0-9_]/_/g')
}

pushvar(){
    for var in $*; do
        eval level=\${${var}_level:=0}
        eval ${var}_${level}="\$$var"
        eval ${var}_level=$(($level+1))
    done
}

popvar(){
    for var in $*; do
        eval level=\${${var}_level:-0}
        test $level = 0 && continue
        eval level=$(($level-1))
        eval $var="\${${var}_${level}}"
        eval ${var}_level=$level
        eval unset ${var}_${level}
    done
}

enable(){
    set_all yes $*
}

disable(){
    set_all no $*
}

enable_weak(){
    set_weak yes $*
}

disable_weak(){
    set_weak no $*
}

enable_safe(){
    for var; do
        enable $(echo "$var" | sed 's/[^A-Za-z0-9_]/_/g')
    done
}

disable_safe(){
    for var; do
        disable $(echo "$var" | sed 's/[^A-Za-z0-9_]/_/g')
    done
}

do_enable_deep(){
    for var; do
        enabled $var && continue
        eval sel="\$${var}_select"
        eval sgs="\$${var}_suggest"
        pushvar var sgs
        enable_deep $sel
        popvar sgs
        enable_deep_weak $sgs
        popvar var
    done
}

enable_deep(){
    do_enable_deep $*
    enable $*
}

enable_deep_weak(){
    do_enable_deep $*
    enable_weak $*
}

enabled(){
    test "${1#!}" = "$1" && op== || op=!=
    eval test "x\$${1#!}" $op "xyes"
}

disabled(){
    test "${1#!}" = "$1" && op== || op=!=
    eval test "x\$${1#!}" $op "xno"
}

enabled_all(){
    for opt; do
        enabled $opt || return 1
    done
}

disabled_all(){
    for opt; do
        disabled $opt || return 1
    done
}

enabled_any(){
    for opt; do
        enabled $opt && return 0
    done
}

disabled_any(){
    for opt; do
        disabled $opt && return 0
    done
    return 1
}

set_default(){
    for opt; do
        eval : \${$opt:=\$${opt}_default}
    done
}

is_in(){
    value=$1
    shift
    for var in $*; do
        [ $var = $value ] && return 0
    done
    return 1
}

do_check_deps(){
    for cfg; do
        cfg="${cfg#!}"
        enabled ${cfg}_checking && die "Circular dependency for $cfg."
        disabled ${cfg}_checking && continue
        enable ${cfg}_checking
        append allopts $cfg

        eval dep_all="\$${cfg}_deps"
        eval dep_any="\$${cfg}_deps_any"
        eval dep_sel="\$${cfg}_select"
        eval dep_sgs="\$${cfg}_suggest"
        eval dep_ifa="\$${cfg}_if"
        eval dep_ifn="\$${cfg}_if_any"

        pushvar cfg dep_all dep_any dep_sel dep_sgs dep_ifa dep_ifn
        do_check_deps $dep_all $dep_any $dep_sel $dep_sgs $dep_ifa $dep_ifn
        popvar cfg dep_all dep_any dep_sel dep_sgs dep_ifa dep_ifn

        [ -n "$dep_ifa" ] && { enabled_all $dep_ifa && enable_weak $cfg; }
        [ -n "$dep_ifn" ] && { enabled_any $dep_ifn && enable_weak $cfg; }
        enabled_all  $dep_all || disable $cfg
        enabled_any  $dep_any || disable $cfg
        disabled_any $dep_sel && disable $cfg

        if enabled $cfg; then
            enable_deep $dep_sel
            enable_deep_weak $dep_sgs
        fi

        disable ${cfg}_checking
    done
}

check_deps(){
    unset allopts

    do_check_deps "$@"

    for cfg in $allopts; do
        enabled $cfg || continue
        eval dep_extralibs="\$${cfg}_extralibs"
        test -n "$dep_extralibs" && add_extralibs $dep_extralibs
    done
}

print_config(){
    pfx=$1
    files=$2
    shift 2
    map 'eval echo "$v \${$v:-no}"' "$@" |
    awk "BEGIN { split(\"$files\", files) }
        {
            c = \"$pfx\" toupper(\$1);
            v = \$2;
            sub(/yes/, 1, v);
            sub(/no/,  0, v);
            for (f in files) {
                file = files[f];
                if (file ~ /\\.h\$/) {
                    printf(\"#define %s %d\\n\", c, v) >>file;
                } else if (file ~ /\\.asm\$/) {
                    printf(\"%%define %s %d\\n\", c, v) >>file;
                } else if (file ~ /\\.mak\$/) {
                    n = -v ? \"\" : \"!\";
                    printf(\"%s%s=yes\\n\", n, c) >>file;
                }
            }
        }"
}

print_enabled(){
    suf=$1
    shift
    for v; do
        enabled $v && printf "%s\n" ${v%$suf};
    done
}

append(){
    var=$1
    shift
    eval "$var=\"\$$var $*\""
}

prepend(){
    var=$1
    shift
    eval "$var=\"$* \$$var\""
}

add_cppflags(){
    append CPPFLAGS "$@"
}

add_cflags(){
    append CFLAGS $($cflags_filter "$@")
}

add_cxxflags(){
    append CXXFLAGS $($cflags_filter "$@")
}

add_asflags(){
    append ASFLAGS $($asflags_filter "$@")
}

add_ldflags(){
    append LDFLAGS $($ldflags_filter "$@")
}

add_extralibs(){
    prepend extralibs $($ldflags_filter "$@")
}

add_host_cflags(){
    append host_cflags $($host_cflags_filter "$@")
}

add_host_ldflags(){
    append host_ldflags $($host_ldflags_filter "$@")
}

add_compat(){
    append compat_objs $1
    shift
    map 'add_cppflags -D$v' "$@"
}

check_cmd(){
    log "$@"
    "$@" >> $logfile 2>&1
}

cc_o(){
    eval printf '%s\\n' $CC_O
}

cc_e(){
    eval printf '%s\\n' $CC_E
}

check_cc(){
    log check_cc "$@"
    cat > $TMPC
    log_file $TMPC
    check_cmd $cc $CPPFLAGS $CFLAGS "$@" $CC_C $(cc_o $TMPO) $TMPC
}

check_cxx(){
    log check_cxx "$@"
    cat > $TMPCPP
    log_file $TMPCPP
    check_cmd $cxx $CPPFLAGS $CFLAGS $CXXFLAGS "$@" $CXX_C -o $TMPO $TMPCPP
}

check_cpp(){
    log check_cpp "$@"
    cat > $TMPC
    log_file $TMPC
    check_cmd $cc $CPPFLAGS $CFLAGS "$@" $(cc_e $TMPO) $TMPC
}

as_o(){
    eval printf '%s\\n' $AS_O
}

check_as(){
    log check_as "$@"
    cat > $TMPS
    log_file $TMPS
    check_cmd $as $CPPFLAGS $ASFLAGS "$@" $AS_C $(as_o $TMPO) $TMPS
}

check_inline_asm(){
    log check_inline_asm "$@"
    name="$1"
    code="$2"
    shift 2
    disable $name
    check_cc "$@" <<EOF && enable $name
void foo(void){ __asm__ volatile($code); }
EOF
}

check_insn(){
    log check_insn "$@"
    check_inline_asm ${1}_inline "\"$2\""
    echo "$2" | check_as && enable ${1}_external || disable ${1}_external
}

check_yasm(){
    log check_yasm "$@"
    echo "$1" > $TMPS
    log_file $TMPS
    shift 1
    check_cmd $yasmexe $YASMFLAGS -Werror "$@" -o $TMPO $TMPS
}

ld_o(){
    eval printf '%s\\n' $LD_O
}

check_ld(){
    log check_ld "$@"
    type=$1
    shift 1
    flags=$(filter_out '-l*|*.so' $@)
    libs=$(filter '-l*|*.so' $@)
    check_$type $($cflags_filter $flags) || return
    flags=$($ldflags_filter $flags)
    libs=$($ldflags_filter $libs)
    check_cmd $ld $LDFLAGS $flags $(ld_o $TMPE) $TMPO $libs $extralibs
}

check_code(){
    log check_code "$@"
    check=$1
    headers=$2
    code=$3
    shift 3
    {
        for hdr in $headers; do
            echo "#include <$hdr>"
        done
        echo "int main(void) { $code; return 0; }"
    } | check_$check "$@"
}

check_cppflags(){
    log check_cppflags "$@"
    check_cc "$@" <<EOF && append CPPFLAGS "$@"
int x;
EOF
}

check_cflags(){
    log check_cflags "$@"
    set -- $($cflags_filter "$@")
    check_cc "$@" <<EOF && append CFLAGS "$@"
int x;
EOF
}

check_cxxflags(){
    log check_cxxflags "$@"
    set -- $($cflags_filter "$@")
    check_cxx "$@" <<EOF && append CXXFLAGS "$@"
int x;
EOF
}

test_ldflags(){
    log test_ldflags "$@"
    check_ld "cc" "$@" <<EOF
int main(void){ return 0; }
EOF
}

check_ldflags(){
    log check_ldflags "$@"
    test_ldflags "$@" && add_ldflags "$@"
}

check_header(){
    log check_header "$@"
    header=$1
    shift
    disable_safe $header
    check_cpp "$@" <<EOF && enable_safe $header
#include <$header>
int x;
EOF
}

check_func(){
    log check_func "$@"
    func=$1
    shift
    disable $func
    check_ld "cc" "$@" <<EOF && enable $func
extern int $func();
int main(void){ $func(); }
EOF
}

check_mathfunc(){
    log check_mathfunc "$@"
    func=$1
    narg=$2
    shift 2
    test $narg = 2 && args="f, g" || args="f"
    disable $func
    check_ld "cc" "$@" <<EOF && enable $func
#include <math.h>
float foo(float f, float g) { return $func($args); }
int main(void){ return (int) foo; }
EOF
}

check_func_headers(){
    log check_func_headers "$@"
    headers=$1
    funcs=$2
    shift 2
    {
        for hdr in $headers; do
            echo "#include <$hdr>"
        done
        for func in $funcs; do
            echo "long check_$func(void) { return (long) $func; }"
        done
        echo "int main(void) { return 0; }"
    } | check_ld "cc" "$@" && enable $funcs && enable_safe $headers
}

check_class_headers_cpp(){
    log check_class_headers_cpp "$@"
    headers=$1
    classes=$2
    shift 2
    {
        for hdr in $headers; do
            echo "#include <$hdr>"
        done
        echo "int main(void) { "
        i=1
        for class in $classes; do
            echo "$class obj$i;"
            i=$(expr $i + 1)
        done
        echo "return 0; }"
    } | check_ld "cxx" "$@" && enable $funcs && enable_safe $headers
}

check_cpp_condition(){
    log check_cpp_condition "$@"
    header=$1
    condition=$2
    shift 2
    check_cpp "$@" <<EOF
#include <$header>
#if !($condition)
#error "unsatisfied condition: $condition"
#endif
EOF
}

check_lib(){
    log check_lib "$@"
    header="$1"
    func="$2"
    shift 2
    check_header $header && check_func $func "$@" && add_extralibs "$@"
}

check_lib2(){
    log check_lib2 "$@"
    headers="$1"
    funcs="$2"
    shift 2
    check_func_headers "$headers" "$funcs" "$@" && add_extralibs "$@"
}

check_lib_cpp(){
    log check_lib_cpp "$@"
    headers="$1"
    classes="$2"
    shift 2
    check_class_headers_cpp "$headers" "$classes" "$@" && add_extralibs "$@"
}

check_pkg_config(){
    log check_pkg_config "$@"
    pkg="$1"
    headers="$2"
    funcs="$3"
    shift 3
    $pkg_config --exists $pkg 2>/dev/null || return
    pkg_cflags=$($pkg_config --cflags $pkg)
    pkg_libs=$($pkg_config --libs $pkg)
    check_func_headers "$headers" "$funcs" $pkg_cflags $pkg_libs "$@" &&
        set_safe ${pkg}_cflags $pkg_cflags   &&
        set_safe ${pkg}_libs   $pkg_libs
}

check_exec(){
    check_ld "cc" "$@" && { enabled cross_compile || $TMPE >> $logfile 2>&1; }
}

check_exec_crash(){
    code=$(cat)

    # exit() is not async signal safe.  _Exit (C99) and _exit (POSIX)
    # are safe but may not be available everywhere.  Thus we use
    # raise(SIGTERM) instead.  The check is run in a subshell so we
    # can redirect the "Terminated" message from the shell.  SIGBUS
    # is not defined by standard C so it is used conditionally.

    (check_exec "$@") >> $logfile 2>&1 <<EOF
#include <signal.h>
static void sighandler(int sig){
    raise(SIGTERM);
}
int func(void){
    $code
}
int (*func_ptr)(void) = func;
int main(void){
    signal(SIGILL, sighandler);
    signal(SIGFPE, sighandler);
    signal(SIGSEGV, sighandler);
#ifdef SIGBUS
    signal(SIGBUS, sighandler);
#endif
    return func_ptr();
}
EOF
}

check_type(){
    log check_type "$@"
    headers=$1
    type=$2
    shift 2
    disable_safe "$type"
    check_code cc "$headers" "$type v" "$@" && enable_safe "$type"
}

check_struct(){
    log check_type "$@"
    headers=$1
    struct=$2
    member=$3
    shift 3
    disable_safe "${struct}_${member}"
    check_code cc "$headers" "const void *p = &(($struct *)0)->$member" "$@" &&
        enable_safe "${struct}_${member}"
}

require(){
    name="$1"
    header="$2"
    func="$3"
    shift 3
    check_lib $header $func "$@" || die "ERROR: $name not found"
}

require2(){
    name="$1"
    headers="$2"
    func="$3"
    shift 3
    check_lib2 "$headers" $func "$@" || die "ERROR: $name not found"
}

require_cpp(){
    name="$1"
    headers="$2"
    classes="$3"
    shift 3
    check_lib_cpp "$headers" "$classes" "$@" || die "ERROR: $name not found"
}

require_pkg_config(){
    pkg="$1"
    check_pkg_config "$@" || die "ERROR: $pkg not found"
    add_cflags    $(get_safe ${pkg}_cflags)
    add_extralibs $(get_safe ${pkg}_libs)
}

hostcc_o(){
    eval printf '%s\\n' $HOSTCC_O
}

check_host_cc(){
    log check_host_cc "$@"
    cat > $TMPC
    log_file $TMPC
    check_cmd $host_cc $host_cflags "$@" $HOSTCC_C $(hostcc_o $TMPO) $TMPC
}

check_host_cflags(){
    log check_host_cflags "$@"
    set -- $($host_cflags_filter "$@")
    check_host_cc "$@" <<EOF && append host_cflags "$@"
int x;
EOF
}

apply(){
    file=$1
    shift
    "$@" < "$file" > "$file.tmp" && mv "$file.tmp" "$file" || rm "$file.tmp"
}

cp_if_changed(){
    cmp -s "$1" "$2" && echo "$2 is unchanged" && return
    mkdir -p "$(dirname $2)"
    $cp_f "$1" "$2"
}

# CONFIG_LIST contains configurable options, while HAVE_LIST is for
# system-dependent things.

COMPONENT_LIST="
    bsfs
    decoders
    demuxers
    encoders
    filters
    hwaccels
    indevs
    muxers
    outdevs
    parsers
    protocols
"

DOCUMENT_LIST="
    doc
    htmlpages
    manpages
    podpages
    txtpages
"

LIBRARY_LIST="
    avcodec
    avdevice
    avfilter
    avformat
    avresample
    avutil
    postproc
    swresample
    swscale
"

PROGRAM_LIST="
    ffplay
    ffprobe
    ffserver
    ffmpeg
"

CONFIG_LIST="
    $COMPONENT_LIST
    $DOCUMENT_LIST
    $LIBRARY_LIST
    $PROGRAM_LIST
    avisynth
    bzlib
    crystalhd
    dct
    dwt
    dxva2
    fast_unaligned
    fft
    fontconfig
    frei0r
    ftrapv
    gnutls
    gpl
    gray
    hardcoded_tables
    incompatible_fork_abi
    libaacplus
    libass
    libbluray
    libcaca
    libcdio
    libcelt
    libdc1394
    libfaac
    libfdk_aac
    libflite
    libfreetype
    libgsm
    libiec61883
    libilbc
    libmodplug
    libmp3lame
    libnut
    libopencore_amrnb
    libopencore_amrwb
    libopencv
    libopenjpeg
    libopus
    libpulse
    librtmp
    libschroedinger
    libsoxr
    libspeex
    libstagefright_h264
    libtheora
    libtwolame
    libutvideo
    libv4l2
    libvo_aacenc
    libvo_amrwbenc
    libvorbis
    libvpx
    libx264
    libxavs
    libxvid
    lsp
    lzo
    mdct
    memalign_hack
    memory_poisoning
    network
    nonfree
    openal
    openssl
    pic
    rdft
    runtime_cpudetect
    safe_bitstream_reader
    shared
    small
    sram
    static
    swscale_alpha
    thumb
    vaapi
    vda
    vdpau
    version3
    xmm_clobber_test
    x11grab
    zlib
"

THREADS_LIST='
    pthreads
    w32threads
    os2threads
'

ARCH_LIST='
    aarch64
    alpha
    arm
    avr32
    avr32_ap
    avr32_uc
    bfin
    ia64
    m68k
    mips
    mips64
    parisc
    ppc
    ppc64
    s390
    sh4
    sparc
    sparc64
    tilegx
    tilepro
    tomi
    x86
    x86_32
    x86_64
'

ARCH_EXT_LIST_ARM='
    armv5te
    armv6
    armv6t2
    neon
    vfp
    vfpv3
'

ARCH_EXT_LIST_X86='
    amd3dnow
    amd3dnowext
    avx
    fma4
    mmx
    mmxext
    sse
    sse2
    sse3
    sse4
    sse42
    ssse3
'

ARCH_EXT_LIST="
    $ARCH_EXT_LIST_ARM
    $ARCH_EXT_LIST_X86
    altivec
    ppc4xx
    vis
    mipsfpu
    mips32r2
    mipsdspr1
    mipsdspr2
"

HAVE_LIST_CMDLINE='
    inline_asm
    symver
    yasm
'

HAVE_LIST_PUB='
    bigendian
    fast_unaligned
    incompatible_fork_abi
'

MATH_FUNCS="
    atanf
    atan2f
    cbrt
    cbrtf
    cosf
    exp2
    exp2f
    expf
    isinf
    isnan
    ldexpf
    llrint
    llrintf
    log2
    log2f
    log10f
    lrint
    lrintf
    powf
    rint
    round
    roundf
    sinf
    trunc
    truncf
"

HAVE_LIST="
    $ARCH_EXT_LIST
    $(add_suffix _external $ARCH_EXT_LIST)
    $(add_suffix _inline   $ARCH_EXT_LIST)
    $HAVE_LIST_CMDLINE
    $HAVE_LIST_PUB
    $THREADS_LIST
    $MATH_FUNCS
    access
    aligned_malloc
    aligned_stack
    alsa_asoundlib_h
    altivec_h
    arpa_inet_h
    asm_mod_q
    asm_mod_y
    asm_types_h
    attribute_may_alias
    attribute_packed
    cdio_paranoia_h
    cdio_paranoia_paranoia_h
    clock_gettime
    closesocket
    cmov
    CommandLineToArgvW
    cpunop
    CryptGenRandom
    dcbzl
    dev_bktr_ioctl_bt848_h
    dev_bktr_ioctl_meteor_h
    dev_ic_bt8xx_h
    dev_video_bktr_ioctl_bt848_h
    dev_video_meteor_ioctl_meteor_h
    direct_h
    dlfcn_h
    dlopen
    dos_paths
    dxva_h
    ebp_available
    ebx_available
    fast_64bit
    fast_clz
    fast_cmov
    fcntl
    fork
    getaddrinfo
    gethrtime
    getopt
    GetProcessAffinityMask
    GetProcessMemoryInfo
    GetProcessTimes
    GetSystemTimeAsFileTime
    getrusage
    getservbyport
    gettimeofday
    glob
    gnu_as
    gsm_h
    ibm_asm
    inet_aton
    io_h
    isatty
    jack_port_get_latency_range
    kbhit
    ldbrx
    libdc1394_1
    libdc1394_2
    local_aligned_16
    local_aligned_8
    localtime_r
    loongson
    lzo1x_999_compress
    machine_ioctl_bt848_h
    machine_ioctl_meteor_h
    makeinfo
    malloc_h
    MapViewOfFile
    memalign
    mkstemp
    mm_empty
    mmap
    mprotect
    msvcrt
    nanosleep
    openjpeg_1_5_openjpeg_h
    PeekNamedPipe
    perl
    pod2man
    poll_h
    posix_memalign
    pthread_cancel
    rdtsc
    rsync_contimeout
    sched_getaffinity
    sdl
    sdl_video_size
    SetConsoleTextAttribute
    setmode
    setrlimit
    Sleep
    sndio_h
    socklen_t
    soundcard_h
    strerror_r
    struct_addrinfo
    struct_group_source_req
    struct_ip_mreq_source
    struct_ipv6_mreq
    struct_pollfd
    struct_rusage_ru_maxrss
    struct_sctp_event_subscribe
    struct_sockaddr_in6
    struct_sockaddr_sa_len
    struct_sockaddr_storage
    struct_v4l2_frmivalenum_discrete
    symver_asm_label
    symver_gnu_asm
    sysconf
    sysctl
    sys_mman_h
    sys_param_h
    sys_resource_h
    sys_select_h
    sys_soundcard_h
    sys_time_h
    sys_videoio_h
    termios_h
    texi2html
    threads
    unistd_h
    usleep
    vfp_args
    VirtualAlloc
    windows_h
    winsock2_h
    xform_asm
    xmm_clobbers
"

# options emitted with CONFIG_ prefix but not available on the command line
CONFIG_EXTRA="
    aandcttables
    ac3dsp
    error_resilience
    gcrypt
    golomb
    gplv3
    h264chroma
    h264dsp
    h264pred
    h264qpel
    huffman
    lgplv3
    lpc
    mpegaudio
    mpegaudiodsp
    mpegvideo
    mpegvideoenc
    nettle
    rangecoder
    rtpdec
    rtpenc_chain
    sinewin
    videodsp
    vp3dsp
"

CMDLINE_SELECT="
    $ARCH_EXT_LIST
    $CONFIG_LIST
    $HAVE_LIST_CMDLINE
    $THREADS_LIST
    asm
    coverage
    cross_compile
    debug
    extra_warnings
    logging
    lto
    optimizations
    stripping
"

PATHS_LIST='
    bindir
    datadir
    incdir
    libdir
    mandir
    prefix
    shlibdir
'

CMDLINE_SET="
    $PATHS_LIST
    ar
    arch
    as
    assert_level
    build_suffix
    cc
    cpu
    cross_prefix
    cxx
    dep_cc
    extra_version
    host_cc
    host_cflags
    host_ld
    host_ldflags
    host_libs
    host_os
    install
    ld
    logfile
    malloc_prefix
    nm
    optflags
    pkg_config
    progs_suffix
    random_seed
    samples
    strip
    sysinclude
    sysroot
    target_exec
    target_os
    target_path
    toolchain
    valgrind
    yasmexe
"

CMDLINE_APPEND="
    extra_cflags
    extra_cxxflags
"

# code dependency declarations

# architecture extensions

armv5te_deps="arm"
armv6_deps="arm"
armv6t2_deps="arm"
neon_deps="arm"
vfp_deps="arm"
vfpv3_deps="vfp"

map 'eval ${v}_inline_deps=inline_asm' $ARCH_EXT_LIST_ARM

mipsfpu_deps="mips"
mips32r2_deps="mips"
mipsdspr1_deps="mips"
mipsdspr2_deps="mips"

altivec_deps="ppc"
ppc4xx_deps="ppc"

vis_deps="sparc"

x86_64_suggest="cmov fast_cmov"

amd3dnow_deps="mmx"
amd3dnowext_deps="amd3dnow"
mmx_deps="x86"
mmxext_deps="mmx"
sse_deps="mmxext"
sse2_deps="sse"
sse3_deps="sse2"
ssse3_deps="sse3"
sse4_deps="ssse3"
sse42_deps="sse4"
avx_deps="sse42"
fma4_deps="avx"

mmx_external_deps="yasm"
mmx_inline_deps="inline_asm"
mmx_suggest="mmx_external mmx_inline"

for ext in $(filter_out mmx $ARCH_EXT_LIST_X86); do
    eval dep=\$${ext}_deps
    eval ${ext}_external_deps='"${dep}_external"'
    eval ${ext}_inline_deps='"${dep}_inline"'
    eval ${ext}_suggest='"${ext}_external ${ext}_inline"'
done

aligned_stack_if_any="ppc x86"
fast_64bit_if_any="alpha ia64 mips64 parisc64 ppc64 sparc64 x86_64"
fast_clz_if_any="alpha avr32 mips ppc x86"
fast_unaligned_if_any="ppc x86"

inline_asm_deps="!tms470"
need_memalign="altivec neon sse"

symver_if_any="symver_asm_label symver_gnu_asm"

log2_deps="!msvcrt"

# subsystems
dct_select="rdft"
mdct_select="fft"
rdft_select="fft"
mpegaudio_select="mpegaudiodsp"
mpegaudiodsp_select="dct"
mpegvideo_select="videodsp"
mpegvideoenc_select="mpegvideo"

# decoders / encoders
aac_decoder_select="mdct sinewin"
aac_encoder_select="mdct sinewin"
aac_latm_decoder_select="aac_decoder aac_latm_parser"
ac3_decoder_select="mdct ac3dsp ac3_parser"
ac3_encoder_select="mdct ac3dsp"
ac3_fixed_encoder_select="mdct ac3dsp"
alac_encoder_select="lpc"
amrnb_decoder_select="lsp"
amrwb_decoder_select="lsp"
amv_encoder_select="aandcttables"
atrac1_decoder_select="mdct sinewin"
atrac3_decoder_select="mdct"
binkaudio_dct_decoder_select="mdct rdft dct sinewin"
binkaudio_rdft_decoder_select="mdct rdft sinewin"
cavs_decoder_select="golomb mpegvideo"
comfortnoise_encoder_select="lpc"
cook_decoder_select="mdct sinewin"
cscd_decoder_select="lzo"
cscd_decoder_suggest="zlib"
dca_decoder_select="mdct"
dirac_decoder_select="dwt golomb videodsp"
dnxhd_encoder_select="aandcttables mpegvideoenc"
dxa_decoder_select="zlib"
eac3_decoder_select="ac3_decoder"
eac3_encoder_select="ac3_encoder"
eamad_decoder_select="aandcttables error_resilience mpegvideo"
eatgq_decoder_select="aandcttables"
eatqi_decoder_select="aandcttables error_resilience mpegvideo"
exr_decoder_select="zlib"
ffv1_decoder_select="golomb rangecoder"
ffv1_encoder_select="rangecoder"
ffvhuff_encoder_select="huffman"
flac_decoder_select="golomb"
flac_encoder_select="golomb lpc"
flashsv_decoder_select="zlib"
flashsv_encoder_select="zlib"
flashsv2_encoder_select="zlib"
flashsv2_decoder_select="zlib"
flv_decoder_select="h263_decoder"
flv_encoder_select="h263_encoder"
fraps_decoder_select="huffman"
h261_decoder_select="error_resilience mpegvideo"
h261_encoder_select="aandcttables mpegvideoenc"
h263_decoder_select="error_resilience h263_parser mpegvideo"
h263_encoder_select="aandcttables error_resilience mpegvideoenc"
h263i_decoder_select="h263_decoder"
h263p_encoder_select="h263_encoder"
h264_decoder_select="error_resilience golomb h264chroma h264dsp h264pred h264qpel mpegvideo"
huffyuv_encoder_select="huffman"
iac_decoder_select="fft mdct sinewin"
imc_decoder_select="fft mdct sinewin"
jpegls_decoder_select="golomb"
jpegls_encoder_select="golomb"
ljpeg_encoder_select="aandcttables mpegvideoenc"
loco_decoder_select="golomb"
mdec_decoder_select="error_resilience mpegvideo"
mjpeg_encoder_select="aandcttables mpegvideoenc"
mlp_decoder_select="mlp_parser"
mp1_decoder_select="mpegaudio"
mp1float_decoder_select="mpegaudio"
mp2_decoder_select="mpegaudio"
mp2float_decoder_select="mpegaudio"
mp3_decoder_select="mpegaudio"
mp3adu_decoder_select="mpegaudio"
mp3adufloat_decoder_select="mpegaudio"
mp3float_decoder_select="mpegaudio"
mp3on4_decoder_select="mpegaudio"
mp3on4float_decoder_select="mpegaudio"
mpc7_decoder_select="mpegaudiodsp"
mpc8_decoder_select="mpegaudiodsp"
mpeg_xvmc_decoder_deps="X11_extensions_XvMClib_h"
mpeg_xvmc_decoder_select="mpegvideo_decoder"
mpeg1video_decoder_select="error_resilience mpegvideo"
mpeg1video_encoder_select="aandcttables error_resilience mpegvideoenc"
mpeg2video_decoder_select="error_resilience mpegvideo"
mpeg2video_encoder_select="aandcttables error_resilience mpegvideoenc"
mpeg4_decoder_select="h263_decoder mpeg4video_parser"
mpeg4_encoder_select="h263_encoder"
msmpeg4v1_decoder_select="h263_decoder"
msmpeg4v1_encoder_select="h263_encoder"
msmpeg4v2_decoder_select="h263_decoder"
msmpeg4v2_encoder_select="h263_encoder"
msmpeg4v3_decoder_select="h263_decoder"
msmpeg4v3_encoder_select="h263_encoder"
mss2_decoder_select="vc1_decoder"
nellymoser_decoder_select="mdct sinewin"
nellymoser_encoder_select="mdct sinewin"
nuv_decoder_select="lzo"
png_decoder_select="zlib"
png_encoder_select="zlib"
qcelp_decoder_select="lsp"
qdm2_decoder_select="mdct rdft mpegaudiodsp"
ra_144_encoder_select="lpc"
ralf_decoder_select="golomb"
rv10_decoder_select="h263_decoder"
rv10_encoder_select="h263_encoder"
rv20_decoder_select="h263_decoder"
rv20_encoder_select="h263_encoder"
rv30_decoder_select="error_resilience golomb h264chroma h264pred h264qpel mpegvideo"
rv40_decoder_select="error_resilience golomb h264chroma h264pred h264qpel mpegvideo"
shorten_decoder_select="golomb"
sipr_decoder_select="lsp"
snow_decoder_select="dwt rangecoder"
snow_encoder_select="aandcttables dwt error_resilience mpegvideoenc rangecoder"
sonic_decoder_select="golomb"
sonic_encoder_select="golomb"
sonic_ls_encoder_select="golomb"
svq1_decoder_select="error_resilience mpegvideo"
svq1_encoder_select="aandcttables error_resilience mpegvideoenc"
svq3_decoder_select="error_resilience golomb h264chroma h264dsp h264pred h264qpel mpegvideo"
svq3_decoder_suggest="zlib"
theora_decoder_select="vp3_decoder"
tiff_decoder_suggest="zlib"
tiff_encoder_suggest="zlib"
truehd_decoder_select="mlp_parser"
tscc_decoder_select="zlib"
twinvq_decoder_select="mdct lsp sinewin"
utvideo_encoder_select="huffman"
vc1_decoder_select="h263_decoder h264chroma h264qpel"
vc1image_decoder_select="vc1_decoder"
vorbis_decoder_select="mdct"
vorbis_encoder_select="mdct"
vp3_decoder_select="vp3dsp videodsp"
vp5_decoder_select="vp3dsp videodsp"
vp6_decoder_select="huffman vp3dsp videodsp"
vp6a_decoder_select="vp6_decoder"
vp6f_decoder_select="vp6_decoder"
vp8_decoder_select="h264pred videodsp"
wmapro_decoder_select="mdct sinewin"
wmav1_decoder_select="mdct sinewin"
wmav1_encoder_select="mdct sinewin"
wmav2_decoder_select="mdct sinewin"
wmav2_encoder_select="mdct sinewin"
wmavoice_decoder_select="lsp rdft dct mdct sinewin"
wmv1_decoder_select="h263_decoder"
wmv1_encoder_select="h263_encoder"
wmv2_decoder_select="h263_decoder"
wmv2_encoder_select="h263_encoder"
wmv3_decoder_select="vc1_decoder"
wmv3image_decoder_select="wmv3_decoder"
zerocodec_decoder_select="zlib"
zlib_decoder_select="zlib"
zlib_encoder_select="zlib"
zmbv_decoder_select="zlib"
zmbv_encoder_select="zlib"

# hardware accelerators
crystalhd_deps="libcrystalhd_libcrystalhd_if_h"
vaapi_deps="va_va_h"
vda_deps="VideoDecodeAcceleration_VDADecoder_h pthreads"
vdpau_deps="vdpau_vdpau_h vdpau_vdpau_x11_h"

h263_vaapi_hwaccel_select="vaapi h263_decoder"
h263_vdpau_hwaccel_select="vdpau h263_decoder"
h264_crystalhd_decoder_select="crystalhd h264_mp4toannexb_bsf h264_parser"
h264_dxva2_hwaccel_deps="dxva2api_h"
h264_dxva2_hwaccel_select="dxva2 h264_decoder"
h264_vaapi_hwaccel_select="vaapi h264_decoder"
h264_vda_decoder_select="vda h264_parser h264_decoder"
h264_vda_hwaccel_deps="VideoDecodeAcceleration_VDADecoder_h pthreads"
h264_vda_hwaccel_select="vda h264_decoder"
h264_vdpau_decoder_select="vdpau h264_decoder"
h264_vdpau_hwaccel_select="vdpau h264_decoder"
mpeg_vdpau_decoder_select="vdpau mpegvideo_decoder"
mpeg1_vdpau_decoder_select="vdpau mpeg1video_decoder"
mpeg1_vdpau_hwaccel_select="vdpau mpeg1video_decoder"
mpeg2_crystalhd_decoder_select="crystalhd"
mpeg2_dxva2_hwaccel_deps="dxva2api_h"
mpeg2_dxva2_hwaccel_select="dxva2 mpeg2video_decoder"
mpeg2_vdpau_hwaccel_select="vdpau mpeg2video_decoder"
mpeg2_vaapi_hwaccel_select="vaapi mpeg2video_decoder"
mpeg2_vdpau_hwaccel_select="vdpau mpeg2video_decoder"
mpeg4_crystalhd_decoder_select="crystalhd"
mpeg4_vaapi_hwaccel_select="vaapi mpeg4_decoder"
mpeg4_vdpau_decoder_select="vdpau mpeg4_decoder"
mpeg4_vdpau_hwaccel_select="vdpau mpeg4_decoder"
msmpeg4_crystalhd_decoder_select="crystalhd"
vc1_crystalhd_decoder_select="crystalhd"
vc1_dxva2_hwaccel_deps="dxva2api_h"
vc1_dxva2_hwaccel_select="dxva2 vc1_decoder"
vc1_vaapi_hwaccel_select="vaapi vc1_decoder"
vc1_vdpau_decoder_select="vdpau vc1_decoder"
vc1_vdpau_hwaccel_select="vdpau vc1_decoder"
wmv3_crystalhd_decoder_select="crystalhd"
wmv3_dxva2_hwaccel_select="vc1_dxva2_hwaccel"
wmv3_vaapi_hwaccel_select="vc1_vaapi_hwaccel"
wmv3_vdpau_decoder_select="vc1_vdpau_decoder"
wmv3_vdpau_hwaccel_select="vc1_vdpau_hwaccel"

# parsers
h264_parser_select="error_resilience golomb h264dsp h264pred mpegvideo"
mpeg4video_parser_select="error_resilience mpegvideo"
mpegvideo_parser_select="error_resilience mpegvideo"
vc1_parser_select="error_resilience mpegvideo"

# external libraries
libaacplus_encoder_deps="libaacplus"
libcelt_decoder_deps="libcelt"
libfaac_encoder_deps="libfaac"
libfdk_aac_encoder_deps="libfdk_aac"
libgsm_decoder_deps="libgsm"
libgsm_encoder_deps="libgsm"
libgsm_ms_decoder_deps="libgsm"
libgsm_ms_encoder_deps="libgsm"
libilbc_decoder_deps="libilbc"
libilbc_encoder_deps="libilbc"
libmodplug_demuxer_deps="libmodplug"
libmp3lame_encoder_deps="libmp3lame"
libopencore_amrnb_decoder_deps="libopencore_amrnb"
libopencore_amrnb_encoder_deps="libopencore_amrnb"
libopencore_amrwb_decoder_deps="libopencore_amrwb"
libopenjpeg_decoder_deps="libopenjpeg"
libopenjpeg_encoder_deps="libopenjpeg"
libopus_decoder_deps="libopus"
libopus_encoder_deps="libopus"
libschroedinger_decoder_deps="libschroedinger"
libschroedinger_encoder_deps="libschroedinger"
libspeex_decoder_deps="libspeex"
libspeex_encoder_deps="libspeex"
libstagefright_h264_decoder_deps="libstagefright_h264"
libtheora_encoder_deps="libtheora"
libtwolame_encoder_deps="libtwolame"
libvo_aacenc_encoder_deps="libvo_aacenc"
libvo_amrwbenc_encoder_deps="libvo_amrwbenc"
libvorbis_decoder_deps="libvorbis"
libvorbis_encoder_deps="libvorbis"
libvpx_vp8_decoder_deps="libvpx"
libvpx_vp8_encoder_deps="libvpx"
libvpx_vp9_decoder_deps="libvpx"
libvpx_vp9_encoder_deps="libvpx"
libx264_encoder_deps="libx264"
libx264rgb_encoder_deps="libx264"
libxavs_encoder_deps="libxavs"
libxvid_encoder_deps="libxvid"
libutvideo_decoder_deps="libutvideo"
libutvideo_encoder_deps="libutvideo"

# demuxers / muxers
ac3_demuxer_select="ac3_parser"
asf_stream_muxer_select="asf_muxer"
avisynth_demuxer_deps="avisynth"
dirac_demuxer_select="dirac_parser"
dts_demuxer_select="dca_parser"
dtshd_demuxer_select="dca_parser"
eac3_demuxer_select="ac3_parser"
f4v_muxer_select="mov_muxer"
flac_demuxer_select="flac_parser"
ipod_muxer_select="mov_muxer"
ismv_muxer_select="mov_muxer"
libnut_demuxer_deps="libnut"
libnut_muxer_deps="libnut"
matroska_audio_muxer_select="matroska_muxer"
matroska_demuxer_suggest="bzlib lzo zlib"
mov_demuxer_suggest="zlib"
mov_muxer_select="rtpenc_chain"
mp3_demuxer_select="mpegaudio_parser"
mp4_muxer_select="mov_muxer"
mpegts_muxer_select="adts_muxer latm_muxer mpegvideo"
mpegtsraw_demuxer_select="mpegts_demuxer"
mxf_d10_muxer_select="mxf_muxer"
ogg_demuxer_select="golomb"
psp_muxer_select="mov_muxer"
rtp_demuxer_select="sdp_demuxer"
rtp_muxer_select="mpegvideo"
rtpdec_select="asf_demuxer rm_demuxer rtp_protocol mpegts_demuxer mov_demuxer"
rtsp_demuxer_select="http_protocol rtpdec"
rtsp_muxer_select="rtp_muxer http_protocol rtp_protocol rtpenc_chain"
sap_demuxer_select="sdp_demuxer"
sap_muxer_select="rtp_muxer rtp_protocol rtpenc_chain"
sdp_demuxer_select="rtpdec"
smoothstreaming_muxer_select="ismv_muxer"
spdif_muxer_select="aac_parser"
tak_demuxer_select="tak_parser"
tg2_muxer_select="mov_muxer"
tgp_muxer_select="mov_muxer"
vobsub_demuxer_select="mpegps_demuxer"
w64_demuxer_deps="wav_demuxer"
w64_muxer_deps="wav_muxer"

# indevs / outdevs
alsa_indev_deps="alsa_asoundlib_h snd_pcm_htimestamp"
alsa_outdev_deps="alsa_asoundlib_h"
bktr_indev_deps_any="dev_bktr_ioctl_bt848_h machine_ioctl_bt848_h dev_video_bktr_ioctl_bt848_h dev_ic_bt8xx_h"
caca_outdev_deps="libcaca"
dshow_indev_deps="IBaseFilter"
dshow_indev_extralibs="-lpsapi -lole32 -lstrmiids -luuid"
dv1394_indev_deps="dv1394 dv_demuxer"
fbdev_indev_deps="linux_fb_h"
iec61883_indev_deps="libiec61883"
jack_indev_deps="jack_jack_h sem_timedwait"
lavfi_indev_deps="avfilter"
libcdio_indev_deps="libcdio"
libdc1394_indev_deps="libdc1394"
libv4l2_indev_deps="libv4l2"
openal_indev_deps="openal"
oss_indev_deps_any="soundcard_h sys_soundcard_h"
oss_outdev_deps_any="soundcard_h sys_soundcard_h"
pulse_indev_deps="libpulse"
sdl_outdev_deps="sdl"
sndio_indev_deps="sndio_h"
sndio_outdev_deps="sndio_h"
v4l_indev_deps="linux_videodev_h"
v4l2_indev_deps_any="linux_videodev2_h sys_videoio_h"
vfwcap_indev_deps="capCreateCaptureWindow vfwcap_defines"
vfwcap_indev_extralibs="-lavicap32"
x11grab_indev_deps="x11grab"

# protocols
bluray_protocol_deps="libbluray"
ffrtmpcrypt_protocol_deps="!librtmp_protocol"
ffrtmpcrypt_protocol_deps_any="gcrypt nettle openssl"
ffrtmpcrypt_protocol_select="tcp_protocol"
ffrtmphttp_protocol_deps="!librtmp_protocol"
ffrtmphttp_protocol_select="http_protocol"
gopher_protocol_select="network"
httpproxy_protocol_select="tcp_protocol"
http_protocol_select="tcp_protocol"
https_protocol_select="tls_protocol"
librtmp_protocol_deps="librtmp"
librtmpe_protocol_deps="librtmp"
librtmps_protocol_deps="librtmp"
librtmpt_protocol_deps="librtmp"
librtmpte_protocol_deps="librtmp"
mmsh_protocol_select="http_protocol"
mmst_protocol_select="network"
rtmp_protocol_deps="!librtmp_protocol"
rtmp_protocol_select="tcp_protocol"
rtmpe_protocol_select="ffrtmpcrypt_protocol"
rtmps_protocol_deps="!librtmp_protocol"
rtmps_protocol_select="tls_protocol"
rtmpt_protocol_select="ffrtmphttp_protocol"
rtmpte_protocol_select="ffrtmpcrypt_protocol ffrtmphttp_protocol"
rtmpts_protocol_select="ffrtmphttp_protocol https_protocol"
rtp_protocol_select="udp_protocol"
sctp_protocol_deps="struct_sctp_event_subscribe"
sctp_protocol_select="network"
srtp_protocol_select="rtp_protocol"
tcp_protocol_select="network"
tls_protocol_deps_any="openssl gnutls"
tls_protocol_select="tcp_protocol"
udp_protocol_select="network"

# filters
aconvert_filter_deps="swresample"
amovie_filter_deps="avcodec avformat"
aresample_filter_deps="swresample"
ass_filter_deps="libass"
asyncts_filter_deps="avresample"
atempo_filter_deps="avcodec rdft"
blackframe_filter_deps="gpl"
boxblur_filter_deps="gpl"
colormatrix_filter_deps="gpl"
cropdetect_filter_deps="gpl"
decimate_filter_deps="gpl avcodec"
delogo_filter_deps="gpl"
deshake_filter_deps="avcodec"
drawtext_filter_deps="libfreetype"
ebur128_filter_deps="gpl"
flite_filter_deps="libflite"
frei0r_filter_deps="frei0r dlopen"
frei0r_filter_extralibs='$ldl'
frei0r_src_filter_deps="frei0r dlopen"
frei0r_src_filter_extralibs='$ldl'
geq_filter_deps="gpl"
histeq_filter_deps="gpl"
hqdn3d_filter_deps="gpl"
hue_filter_deps="gpl"
kerndeint_filter_deps="gpl"
movie_filter_deps="avcodec avformat"
mp_filter_deps="gpl avcodec swscale inline_asm"
mptestsrc_filter_deps="gpl"
negate_filter_deps="lut_filter"
resample_filter_deps="avresample"
ocv_filter_deps="libopencv"
pan_filter_deps="swresample"
pp_filter_deps="gpl postproc"
removelogo_filter_deps="avcodec avformat swscale"
scale_filter_deps="swscale"
smartblur_filter_deps="gpl swscale"
showspectrum_filter_deps="avcodec rdft"
subtitles_filter_deps="avformat avcodec libass"
super2xsai_filter_deps="gpl"
tinterlace_filter_deps="gpl"
yadif_filter_deps="gpl"
pixfmts_super2xsai_test_deps="super2xsai_filter"
tinterlace_merge_test_deps="tinterlace_filter"
tinterlace_pad_test_deps="tinterlace_filter"

# libraries
avcodec_deps="avutil"
avdevice_deps="avutil avcodec avformat"
avfilter_deps="avutil"
avformat_deps="avutil avcodec"
avresample_deps="avutil"
postproc_deps="avutil gpl"
swscale_deps="avutil"

# programs
ffmpeg_deps="avcodec avfilter avformat swscale swresample"
ffmpeg_select="ffbuffersink_filter format_filter aformat_filter
               setpts_filter null_filter anull_filter ffabuffersink_filter"
ffplay_deps="avcodec avformat swscale swresample sdl"
ffplay_select="ffbuffersink_filter rdft crop_filter"
ffprobe_deps="avcodec avformat"
ffserver_deps="avformat ffm_muxer fork rtp_protocol rtsp_demuxer"
ffserver_extralibs='$ldl'

# documentation
podpages_deps="perl"
manpages_deps="perl pod2man"
htmlpages_deps="texi2html"
txtpages_deps="makeinfo"
doc_deps_any="manpages htmlpages podpages txtpages"

# default parameters

logfile="config.log"

# installation paths
prefix_default="/usr/local"
bindir_default='${prefix}/bin'
datadir_default='${prefix}/share/ffmpeg'
incdir_default='${prefix}/include'
libdir_default='${prefix}/lib'
mandir_default='${prefix}/share/man'
shlibdir_default="$libdir_default"

# toolchain
ar_default="ar"
cc_default="gcc"
cxx_default="g++"
host_cc_default="gcc"
cp_f="cp -f"
install="install"
ln_s="ln -sf"
nm_default="nm -g"
objformat="elf"
pkg_config_default=pkg-config
ranlib="ranlib"
strip_default="strip"
yasmexe_default="yasm"

nogas=":"

# machine
arch_default=$(uname -m)
cpu="generic"

# OS
target_os_default=$(tolower $(uname -s))
host_os=$target_os_default

# configurable options
enable $PROGRAM_LIST
enable $DOCUMENT_LIST
enable $(filter_out avresample $LIBRARY_LIST)
enable stripping

enable asm
enable debug
enable doc
enable optimizations
enable runtime_cpudetect
enable safe_bitstream_reader
enable static
enable swscale_alpha

# build settings
SHFLAGS='-shared -Wl,-soname,$$(@F)'
FFSERVERLDFLAGS=-Wl,-E
LIBPREF="lib"
LIBSUF=".a"
FULLNAME='$(NAME)$(BUILDSUF)'
LIBNAME='$(LIBPREF)$(FULLNAME)$(LIBSUF)'
SLIBPREF="lib"
SLIBSUF=".so"
SLIBNAME='$(SLIBPREF)$(FULLNAME)$(SLIBSUF)'
SLIBNAME_WITH_VERSION='$(SLIBNAME).$(LIBVERSION)'
SLIBNAME_WITH_MAJOR='$(SLIBNAME).$(LIBMAJOR)'
LIB_INSTALL_EXTRA_CMD='$$(RANLIB) "$(LIBDIR)/$(LIBNAME)"'
SLIB_INSTALL_NAME='$(SLIBNAME_WITH_VERSION)'
SLIB_INSTALL_LINKS='$(SLIBNAME_WITH_MAJOR) $(SLIBNAME)'

asflags_filter=echo
cflags_filter=echo
ldflags_filter=echo

AS_C='-c'
AS_O='-o $@'
CC_C='-c'
CC_E='-E -o $@'
CC_O='-o $@'
CXX_C='-c'
CXX_O='-o $@'
LD_O='-o $@'
LD_LIB='-l%'
LD_PATH='-L'
HOSTCC_C='-c'
HOSTCC_O='-o $@'
HOSTLD_O='-o $@'

host_cflags='-D_ISOC99_SOURCE -D_XOPEN_SOURCE=600 -O3 -g'
host_libs='-lm'
host_cflags_filter=echo
host_ldflags_filter=echo

target_path='$(CURDIR)'

# since the object filename is not given with the -MM flag, the compiler
# is only able to print the basename, and we must add the path ourselves
DEPCMD='$(DEP$(1)) $(DEP$(1)FLAGS) $($(1)DEP_FLAGS) $< | sed -e "/^\#.*/d" -e "s,^[[:space:]]*$(*F)\\.o,$(@D)/$(*F).o," > $(@:.o=.d)'
DEPFLAGS='-MM'

# find source path
if test -f configure; then
    source_path=.
else
    source_path=$(cd $(dirname "$0"); pwd)
    echo "$source_path" | grep -q '[[:blank:]]' &&
        die "Out of tree builds are impossible with whitespace in source path."
    test -e "$source_path/config.h" &&
        die "Out of tree builds are impossible with config.h in source dir."
fi

for v in "$@"; do
    r=${v#*=}
    l=${v%"$r"}
    r=$(sh_quote "$r")
    FFMPEG_CONFIGURATION="${FFMPEG_CONFIGURATION# } ${l}${r}"
done

find_things(){
    thing=$1
    pattern=$2
    file=$source_path/$3
    sed -n "s/^[^#]*$pattern.*([^,]*, *\([^,]*\)\(,.*\)*).*/\1_$thing/p" "$file"
}

ENCODER_LIST=$(find_things  encoder  ENC      libavcodec/allcodecs.c)
DECODER_LIST=$(find_things  decoder  DEC      libavcodec/allcodecs.c)
HWACCEL_LIST=$(find_things  hwaccel  HWACCEL  libavcodec/allcodecs.c)
PARSER_LIST=$(find_things   parser   PARSER   libavcodec/allcodecs.c)
BSF_LIST=$(find_things      bsf      BSF      libavcodec/allcodecs.c)
MUXER_LIST=$(find_things    muxer    _MUX     libavformat/allformats.c)
DEMUXER_LIST=$(find_things  demuxer  DEMUX    libavformat/allformats.c)
OUTDEV_LIST=$(find_things   outdev   OUTDEV   libavdevice/alldevices.c)
INDEV_LIST=$(find_things    indev    _IN      libavdevice/alldevices.c)
PROTOCOL_LIST=$(find_things protocol PROTOCOL libavformat/allformats.c)
FILTER_LIST=$(find_things   filter   FILTER   libavfilter/allfilters.c)

ALL_COMPONENTS="
    $BSF_LIST
    $DECODER_LIST
    $DEMUXER_LIST
    $ENCODER_LIST
    $FILTER_LIST
    $HWACCEL_LIST
    $INDEV_LIST
    $MUXER_LIST
    $OUTDEV_LIST
    $PARSER_LIST
    $PROTOCOL_LIST
"

for n in $COMPONENT_LIST; do
    v=$(toupper ${n%s})_LIST
    eval enable \$$v
    eval ${n}_if_any="\$$v"
done

enable $ARCH_EXT_LIST

die_unknown(){
    echo "Unknown option \"$1\"."
    echo "See $0 --help for available options."
    exit 1
}

show_list() {
    suffix=_$1
    shift
    echo $* | sed s/$suffix//g | tr ' ' '\n' | sort | pr -3 -t
    exit 0
}

rand_list(){
    IFS=', '
    set -- $*
    unset IFS
    for thing; do
        comp=${thing%:*}
        prob=${thing#$comp}
        prob=${prob#:}
        is_in ${comp} $COMPONENT_LIST && eval comp=\$$(toupper ${comp%s})_LIST
        echo "prob ${prob:-0.5}"
        printf '%s\n' $comp
    done
}

do_random(){
    action=$1
    shift
    random_seed=$(awk "BEGIN { srand($random_seed); print srand() }")
    $action $(rand_list "$@" | awk "BEGIN { srand($random_seed) } \$1 == \"prob\" { prob = \$2; next } rand() < prob { print }")
}

for opt do
    optval="${opt#*=}"
    case "$opt" in
        --extra-ldflags=*)
            add_ldflags $optval
        ;;
        --extra-libs=*)
            add_extralibs $optval
        ;;
        --disable-devices)
            disable $INDEV_LIST $OUTDEV_LIST
        ;;
        --enable-debug=*)
            debuglevel="$optval"
        ;;
        --disable-programs)
            disable $PROGRAM_LIST
        ;;
        --disable-everything)
            map 'eval unset \${$(toupper ${v%s})_LIST}' $COMPONENT_LIST
        ;;
        --disable-all)
            map 'eval unset \${$(toupper ${v%s})_LIST}' $COMPONENT_LIST
            disable $LIBRARY_LIST $PROGRAM_LIST doc
        ;;
        --enable-random|--disable-random)
            action=${opt%%-random}
            do_random ${action#--} $COMPONENT_LIST
        ;;
        --enable-random=*|--disable-random=*)
            action=${opt%%-random=*}
            do_random ${action#--} $optval
        ;;
        --enable-*=*|--disable-*=*)
            eval $(echo "${opt%%=*}" | sed 's/--/action=/;s/-/ thing=/')
            is_in "${thing}s" $COMPONENT_LIST || die_unknown "$opt"
            eval list=\$$(toupper $thing)_LIST
            name=$(echo "${optval}" | sed "s/,/_${thing}|/g")_${thing}
            list=$(filter "$name" $list)
            [ "$list" = "" ] && warn "Option $opt did not match anything"
            $action $list
        ;;
        --enable-?*|--disable-?*)
            eval $(echo "$opt" | sed 's/--/action=/;s/-/ option=/;s/-/_/g')
            if is_in $option $COMPONENT_LIST; then
                test $action = disable && action=unset
                eval $action \$$(toupper ${option%s})_LIST
            elif is_in $option $CMDLINE_SELECT; then
                $action $option
            else
                die_unknown $opt
            fi
        ;;
        --list-*)
            NAME="${opt#--list-}"
            is_in $NAME $COMPONENT_LIST || die_unknown $opt
            NAME=${NAME%s}
            eval show_list $NAME \$$(toupper $NAME)_LIST
        ;;
        --help|-h) show_help
        ;;
        --fatal-warnings) enable fatal_warnings
        ;;
        *)
            optname="${opt%%=*}"
            optname="${optname#--}"
            optname=$(echo "$optname" | sed 's/-/_/g')
            if is_in $optname $CMDLINE_SET; then
                eval $optname='$optval'
            elif is_in $optname $CMDLINE_APPEND; then
                append $optname "$optval"
            else
                die_unknown $opt
            fi
        ;;
    esac
done

disabled logging && logfile=/dev/null

echo "# $0 $FFMPEG_CONFIGURATION" > $logfile
set >> $logfile

test -n "$cross_prefix" && enable cross_compile

if enabled cross_compile; then
    test -n "$arch" && test -n "$target_os" ||
        die "Must specify target arch and OS when cross-compiling"
fi

ar_default="${cross_prefix}${ar_default}"
cc_default="${cross_prefix}${cc_default}"
cxx_default="${cross_prefix}${cxx_default}"
nm_default="${cross_prefix}${nm_default}"
pkg_config_default="${cross_prefix}${pkg_config_default}"
ranlib="${cross_prefix}${ranlib}"
strip_default="${cross_prefix}${strip_default}"

sysinclude_default="${sysroot}/usr/include"

case "$toolchain" in
    clang-asan)
        cc_default="clang"
        add_cflags  -faddress-sanitizer
        add_ldflags -faddress-sanitizer
    ;;
    clang-tsan)
        cc_default="clang"
        add_cflags  -fthread-sanitizer
        add_ldflags -fthread-sanitizer
    ;;
    msvc)
        cc_default="c99wrap cl"
        ld_default="c99wrap link"
        nm_default="dumpbin -symbols"
        ar_default="lib"
        target_os_default="win32"
    ;;
    ?*)
        die "Unknown toolchain $toolchain"
    ;;
esac

set_default arch cc cxx pkg_config strip sysinclude target_os yasmexe
enabled cross_compile || host_cc_default=$cc
set_default host_cc

if ! $pkg_config --version >/dev/null 2>&1; then
    warn "$pkg_config not found, library detection may fail."
    pkg_config=false
fi

exesuf() {
    case $1 in
        mingw32*|win32|win64|cygwin*|*-dos|freedos|opendos|os/2*|symbian) echo .exe ;;
    esac
}

EXESUF=$(exesuf $target_os)
HOSTEXESUF=$(exesuf $host_os)

# set temporary file name
: ${TMPDIR:=$TEMPDIR}
: ${TMPDIR:=$TMP}
: ${TMPDIR:=/tmp}

if ! check_cmd mktemp -u XXXXXX; then
    # simple replacement for missing mktemp
    # NOT SAFE FOR GENERAL USE
    mktemp(){
        echo "${2%%XXX*}.${HOSTNAME}.${UID}.$$"
    }
fi

tmpfile(){
    tmp=$(mktemp -u "${TMPDIR}/ffconf.XXXXXXXX")$2 &&
        (set -C; exec > $tmp) 2>/dev/null ||
        die "Unable to create temporary file in $TMPDIR."
    append TMPFILES $tmp
    eval $1=$tmp
}

trap 'rm -f -- $TMPFILES' EXIT

tmpfile TMPASM .asm
tmpfile TMPC   .c
tmpfile TMPCPP .cpp
tmpfile TMPE   $EXESUF
tmpfile TMPH   .h
tmpfile TMPO   .o
tmpfile TMPS   .S
tmpfile TMPSH  .sh
tmpfile TMPV   .ver

unset -f mktemp

chmod +x $TMPE

# make sure we can execute files in $TMPDIR
cat > $TMPSH 2>> $logfile <<EOF
#! /bin/sh
EOF
chmod +x $TMPSH >> $logfile 2>&1
if ! $TMPSH >> $logfile 2>&1; then
    cat <<EOF
Unable to create and execute files in $TMPDIR.  Set the TMPDIR environment
variable to another directory and make sure that it is not mounted noexec.
EOF
    die "Sanity test failed."
fi

ccc_flags(){
    for flag; do
        case $flag in
            -std=c99)           echo -c99                       ;;
            -mcpu=*)            echo -arch ${flag#*=}           ;;
            -mieee)             echo -ieee                      ;;
            -O*|-fast)          echo $flag                      ;;
            -fno-math-errno)    echo -assume nomath_errno       ;;
            -g)                 echo -g3                        ;;
            -Wall)              echo -msg_enable level2         ;;
            -Wno-pointer-sign)  echo -msg_disable ptrmismatch1  ;;
            -Wl,*)              echo $flag                      ;;
            -f*|-W*)                                            ;;
            *)                  echo $flag                      ;;
        esac
   done
}

msvc_flags(){
    for flag; do
        case $flag in
            -fomit-frame-pointer) echo -Oy ;;
            -g)                   echo -Z7 ;;
            -Wall)                echo -W4 -wd4244 -wd4127 -wd4018 -wd4389 \
                                       -wd4146 -wd4057 -wd4204 -wd4706 -wd4305 \
                                       -wd4152 -wd4324 -we4013 -wd4100 -wd4214 \
                                       -wd4554 \
                                       -wd4996 -wd4273 ;;
            -std=c99)             ;;
            -fno-math-errno)      ;;
            -fno-common)          ;;
            -fno-signed-zeros)    ;;
            -fPIC)                ;;
            -lz)                  echo zlib.lib ;;
            -lavifil32)           echo vfw32.lib ;;
            -lavicap32)           echo vfw32.lib user32.lib ;;
            -l*)                  echo ${flag#-l}.lib ;;
            *)                    echo $flag ;;
        esac
    done
}

pgi_flags(){
    for flag; do
        case $flag in
            -flto)                echo -Mipa=fast,libopt,libinline,vestigial ;;
            -fomit-frame-pointer) echo -Mnoframe ;;
            -g)                   echo -gopt ;;
            *)                    echo $flag ;;
        esac
    done
}

suncc_flags(){
    for flag; do
        case $flag in
            -march=*|-mcpu=*)
                case "${flag#*=}" in
                    native)                   echo -xtarget=native       ;;
                    v9|niagara)               echo -xarch=sparc          ;;
                    ultrasparc)               echo -xarch=sparcvis       ;;
                    ultrasparc3|niagara2)     echo -xarch=sparcvis2      ;;
                    i586|pentium)             echo -xchip=pentium        ;;
                    i686|pentiumpro|pentium2) echo -xtarget=pentium_pro  ;;
                    pentium3*|c3-2)           echo -xtarget=pentium3     ;;
                    pentium-m)          echo -xarch=sse2 -xchip=pentium3 ;;
                    pentium4*)          echo -xtarget=pentium4           ;;
                    prescott|nocona)    echo -xarch=sse3 -xchip=pentium4 ;;
                    *-sse3)             echo -xarch=sse3                 ;;
                    core2)              echo -xarch=ssse3 -xchip=core2   ;;
                    corei7)           echo -xarch=sse4_2 -xchip=nehalem  ;;
                    corei7-avx)       echo -xarch=avx -xchip=sandybridge ;;
                    amdfam10|barcelona)       echo -xtarget=barcelona    ;;
                    bdver*)                   echo -xarch=avx            ;;
                    athlon-4|athlon-[mx]p)    echo -xarch=ssea           ;;
                    k8|opteron|athlon64|athlon-fx)
                                              echo -xarch=sse2a          ;;
                    athlon*)                  echo -xarch=pentium_proa   ;;
                esac
                ;;
            -std=c99)             echo -xc99              ;;
            -fomit-frame-pointer) echo -xregs=frameptr    ;;
            -fPIC)                echo -KPIC -xcode=pic32 ;;
            -W*,*)                echo $flag              ;;
            -f*-*|-W*|-mimpure-text)                      ;;
            -shared)              echo -G                 ;;
            *)                    echo $flag              ;;
        esac
    done
}

tms470_flags(){
    for flag; do
        case $flag in
            -march=*|-mcpu=*)
                case "${flag#*=}" in
                    armv7-a|cortex-a*)      echo -mv=7a8 ;;
                    armv7-r|cortex-r*)      echo -mv=7r4 ;;
                    armv7-m|cortex-m*)      echo -mv=7m3 ;;
                    armv6*|arm11*)          echo -mv=6   ;;
                    armv5*e|arm[79]*e*|arm9[24]6*|arm96*|arm102[26])
                                            echo -mv=5e  ;;
                    armv4*|arm7*|arm9[24]*) echo -mv=4   ;;
                esac
                ;;
            -mfpu=neon)     echo --float_support=vfpv3 --neon ;;
            -mfpu=vfp)      echo --float_support=vfpv2        ;;
            -mfpu=vfpv3)    echo --float_support=vfpv3        ;;
            -mfpu=vfpv3-d16) echo --float_support=vfpv3d16    ;;
            -msoft-float)   echo --float_support=vfplib       ;;
            -O[0-3]|-mf=*)  echo $flag                        ;;
            -g)             echo -g -mn                       ;;
            -pds=*)         echo $flag                        ;;
            -D*|-I*)        echo $flag                        ;;
            --gcc|--abi=*)  echo $flag                        ;;
            -me)            echo $flag                        ;;
        esac
    done
}

probe_cc(){
    pfx=$1
    _cc=$2

    unset _type _ident _cc_c _cc_e _cc_o _flags _cflags
    unset _ld_o _ldflags _ld_lib _ld_path
    unset _depflags _DEPCMD _DEPFLAGS
    _flags_filter=echo

    if $_cc -v 2>&1 | grep -q '^gcc.*LLVM'; then
        _type=llvm_gcc
        gcc_extra_ver=$(expr "$($_cc --version | head -n1)" : '.*\((.*)\)')
        _ident="llvm-gcc $($_cc -dumpversion) $gcc_extra_ver"
        _depflags='-MMD -MF $(@:.o=.d) -MT $@'
        _cflags_speed='-O3'
        _cflags_size='-Os'
    elif $_cc -v 2>&1 | grep -qi ^gcc; then
        _type=gcc
        gcc_version=$($_cc --version | head -n1)
        gcc_basever=$($_cc -dumpversion)
        gcc_pkg_ver=$(expr "$gcc_version" : '[^ ]* \(([^)]*)\)')
        gcc_ext_ver=$(expr "$gcc_version" : ".*$gcc_pkg_ver $gcc_basever \\(.*\\)")
        _ident=$(cleanws "gcc $gcc_basever $gcc_pkg_ver $gcc_ext_ver")
        if ! $_cc -dumpversion | grep -q '^2\.'; then
            _depflags='-MMD -MF $(@:.o=.d) -MT $@'
        fi
        _cflags_speed='-O3'
        _cflags_size='-Os'
    elif $_cc --version 2>/dev/null | grep -q Intel; then
        _type=icc
        _ident=$($_cc --version | head -n1)
        _depflags='-MMD'
        _cflags_speed='-O3'
        _cflags_size='-Os'
        _cflags_noopt='-O1'
    elif $_cc -v 2>&1 | grep -q xlc; then
        _type=xlc
        _ident=$($_cc -qversion 2>/dev/null | head -n1)
        _cflags_speed='-O5'
        _cflags_size='-O5 -qcompact'
    elif $_cc -V 2>/dev/null | grep -q Compaq; then
        _type=ccc
        _ident=$($_cc -V | head -n1 | cut -d' ' -f1-3)
        _DEPFLAGS='-M'
        _cflags_speed='-fast'
        _cflags_size='-O1'
        _flags_filter=ccc_flags
    elif $_cc --vsn 2>/dev/null | grep -q "ARM C/C++ Compiler"; then
        test -d "$sysroot" || die "No valid sysroot specified."
        _type=armcc
        _ident=$($_cc --vsn | head -n1)
        armcc_conf="$PWD/armcc.conf"
        $_cc --arm_linux_configure                 \
             --arm_linux_config_file="$armcc_conf" \
             --configure_sysroot="$sysroot"        \
             --configure_cpp_headers="$sysinclude" >>$logfile 2>&1 ||
             die "Error creating armcc configuration file."
        $_cc --vsn | grep -q RVCT && armcc_opt=rvct || armcc_opt=armcc
        _flags="--arm_linux_config_file=$armcc_conf --translate_gcc"
        as_default="${cross_prefix}gcc"
        _depflags='-MMD'
        _cflags_speed='-O3'
        _cflags_size='-Os'
    elif $_cc -version 2>/dev/null | grep -Eq 'TMS470|TI ARM'; then
        _type=tms470
        _ident=$($_cc -version | head -n1 | tr -s ' ')
        _flags='--gcc --abi=eabi -me'
        _cc_e='-ppl -fe=$@'
        _cc_o='-fe=$@'
        _depflags='-ppa -ppd=$(@:.o=.d)'
        _cflags_speed='-O3 -mf=5'
        _cflags_size='-O3 -mf=2'
        _flags_filter=tms470_flags
    elif $_cc -v 2>&1 | grep -q clang; then
        _type=clang
        _ident=$($_cc --version | head -n1)
        _depflags='-MMD'
        _cflags_speed='-O3'
        _cflags_size='-Os'
    elif $_cc -V 2>&1 | grep -q Sun; then
        _type=suncc
        _ident=$($_cc -V 2>&1 | head -n1 | cut -d' ' -f 2-)
        _DEPCMD='$(DEP$(1)) $(DEP$(1)FLAGS) $($(1)DEP_FLAGS) $< | sed -e "1s,^.*: ,$@: ," -e "\$$!s,\$$, \\\," -e "1!s,^.*: , ," > $(@:.o=.d)'
        _DEPFLAGS='-xM1 -xc99'
        _ldflags='-std=c99'
        _cflags_speed='-O5'
        _cflags_size='-O5 -xspace'
        _flags_filter=suncc_flags
    elif $_cc -v 2>&1 | grep -q 'PathScale\|Path64'; then
        _type=pathscale
        _ident=$($_cc -v 2>&1 | head -n1 | tr -d :)
        _depflags='-MMD -MF $(@:.o=.d) -MT $@'
        _cflags_speed='-O2'
        _cflags_size='-Os'
        _flags_filter='filter_out -Wdisabled-optimization'
    elif $_cc -v 2>&1 | grep -q Open64; then
        _type=open64
        _ident=$($_cc -v 2>&1 | head -n1 | tr -d :)
        _depflags='-MMD -MF $(@:.o=.d) -MT $@'
        _cflags_speed='-O2'
        _cflags_size='-Os'
        _flags_filter='filter_out -Wdisabled-optimization|-Wtype-limits|-fno-signed-zeros'
    elif $_cc -V 2>&1 | grep -q Portland; then
        _type=pgi
        _ident="PGI $($_cc -V 2>&1 | awk '/^pgcc/ { print $2; exit }')"
        opt_common='-alias=ansi -Mdse -Mlre -Mpre'
        _cflags_speed="-O3 -Mautoinline -Munroll=c:4 $opt_common"
        _cflags_size="-O2 -Munroll=c:1 $opt_common"
        _cflags_noopt="-O1"
        _flags_filter=pgi_flags
    elif $_cc 2>&1 | grep -q Microsoft; then
        _type=msvc
        _ident=$($cc 2>&1 | head -n1)
        _DEPCMD='$(DEP$(1)) $(DEP$(1)FLAGS) $($(1)DEP_FLAGS) $< 2>&1 | awk '\''/including/ { sub(/^.*file: */, ""); gsub(/\\/, "/"); if (!match($$0, / /)) print "$@:", $$0 }'\'' > $(@:.o=.d)'
        _DEPFLAGS='$(CPPFLAGS) $(CFLAGS) -showIncludes -Zs'
        _cflags_speed="-O2"
        _cflags_size="-O1"
        # Nonstandard output options, to avoid msys path conversion issues, relies on wrapper to remap it
        if $_cc 2>&1 | grep -q Linker; then
            _ld_o='-out $@'
        else
            _ld_o='-Fe$@'
        fi
        _cc_o='-Fo $@'
        _cc_e='-P -Fi $@'
        _flags_filter=msvc_flags
        _ld_lib='lib%.a'
        _ld_path='-libpath:'
        _flags='-nologo'
        _cflags='-D_USE_MATH_DEFINES -Dinline=__inline -FIstdlib.h -Dstrtoll=_strtoi64'
        if [ $pfx = hostcc ]; then
            append _cflags -Dsnprintf=_snprintf
        fi
        disable stripping
    fi

    eval ${pfx}_type=\$_type
    eval ${pfx}_ident=\$_ident
}

set_ccvars(){
    eval ${1}_C=\${_cc_c-\${${1}_C}}
    eval ${1}_E=\${_cc_e-\${${1}_E}}
    eval ${1}_O=\${_cc_o-\${${1}_O}}

    if [ -n "$_depflags" ]; then
        eval ${1}_DEPFLAGS=\$_depflags
    else
        eval ${1}DEP=\${_DEPCMD:-\$DEPCMD}
        eval ${1}DEP_FLAGS=\${_DEPFLAGS:-\$DEPFLAGS}
        eval DEP${1}FLAGS=\$_flags
    fi
}

probe_cc cc "$cc"
cflags_filter=$_flags_filter
cflags_speed=$_cflags_speed
cflags_size=$_cflags_size
cflags_noopt=$_cflags_noopt
add_cflags $_flags $_cflags
cc_ldflags=$_ldflags
set_ccvars CC

probe_cc hostcc "$host_cc"
host_cflags_filter=$_flags_filter
add_host_cflags  $_flags $_cflags
set_ccvars HOSTCC

test -n "$cc_type" && enable $cc_type ||
    warn "Unknown C compiler $cc, unable to select optimal CFLAGS"

: ${as_default:=$cc}
: ${dep_cc_default:=$cc}
: ${ld_default:=$cc}
: ${host_ld_default:=$host_cc}
set_default ar as dep_cc ld host_ld

probe_cc as "$as"
asflags_filter=$_flags_filter
add_asflags $_flags $_cflags
set_ccvars AS

probe_cc ld "$ld"
ldflags_filter=$_flags_filter
add_ldflags $_flags $_ldflags
test "$cc_type" != "$ld_type" && add_ldflags $cc_ldflags
LD_O=${_ld_o-$LD_O}
LD_LIB=${_ld_lib-$LD_LIB}
LD_PATH=${_ld_path-$LD_PATH}

probe_cc hostld "$host_ld"
host_ldflags_filter=$_flags_filter
add_host_ldflags $_flags $_ldflags
HOSTLD_O=${_ld_o-$HOSTLD_O}

if [ -z "$CC_DEPFLAGS" ] && [ "$dep_cc" != "$cc" ]; then
    probe_cc depcc "$dep_cc"
    CCDEP=${_DEPCMD:-$DEPCMD}
    CCDEP_FLAGS=${_DEPFLAGS:=$DEPFLAGS}
    DEPCCFLAGS=$_flags
fi

if $ar 2>&1 | grep -q Microsoft; then
    arflags="-nologo"
    ar_o='-out:$@'
elif $ar 2>&1 | grep -q 'Texas Instruments'; then
    arflags="rq"
    ar_o='$@'
else
    arflags="rc"
    ar_o='$@'
fi

add_cflags $extra_cflags
add_cxxflags $extra_cxxflags
add_asflags $extra_cflags

if test -n "$sysroot"; then
    case "$cc_type" in
        gcc|llvm_gcc|clang)
            add_cppflags --sysroot="$sysroot"
            add_ldflags --sysroot="$sysroot"
        ;;
        tms470)
            add_cppflags -I"$sysinclude"
            add_ldflags  --sysroot="$sysroot"
        ;;
    esac
fi

if test "$cpu" = host; then
    enabled cross_compile && die "--cpu=host makes no sense when cross-compiling."

    case "$cc_type" in
        gcc|llvm_gcc)
            check_native(){
                $cc $1=native -v -c -o $TMPO $TMPC >$TMPE 2>&1 || return
                sed -n "/cc1.*$1=/{
                            s/.*$1=\\([^ ]*\\).*/\\1/
                            p
                            q
                        }" $TMPE
            }
            cpu=$(check_native -march || check_native -mcpu)
        ;;
    esac

    test "${cpu:-host}" = host && die "--cpu=host not supported with compiler $cc"
fi

# Deal with common $arch aliases
case "$arch" in
    aarch64|arm64)
        arch="aarch64"
    ;;
    arm*|iPad*)
        arch="arm"
    ;;
    mips*|IP*)
        arch="mips"
    ;;
    parisc*|hppa*)
        arch="parisc"
    ;;
    "Power Macintosh"|ppc*|powerpc*)
        arch="ppc"
    ;;
    s390|s390x)
        arch="s390"
    ;;
    sh4|sh)
        arch="sh4"
    ;;
    sun4u|sparc*)
        arch="sparc"
    ;;
    tilegx|tile-gx)
        arch="tilegx"
    ;;
    i[3-6]86|i86pc|BePC|x86pc|x86_64|x86_32|amd64)
        arch="x86"
    ;;
esac

is_in $arch $ARCH_LIST || warn "unknown architecture $arch"
enable $arch

# Add processor-specific flags
if enabled aarch64; then

    case $cpu in
        armv*)
            cpuflags="-march=$cpu"
        ;;
        *)
            cpuflags="-mcpu=$cpu"
        ;;
    esac

elif enabled alpha; then

    cpuflags="-mcpu=$cpu"

elif enabled arm; then

    check_arm_arch() {
        check_cpp_condition stddef.h \
            "defined __ARM_ARCH_${1}__ || defined __TARGET_ARCH_${2:-$1}" \
            $cpuflags
    }

    probe_arm_arch() {
        if   check_arm_arch 4;        then echo armv4;
        elif check_arm_arch 4T;       then echo armv4t;
        elif check_arm_arch 5;        then echo armv5;
        elif check_arm_arch 5E;       then echo armv5e;
        elif check_arm_arch 5T;       then echo armv5t;
        elif check_arm_arch 5TE;      then echo armv5te;
        elif check_arm_arch 5TEJ;     then echo armv5te;
        elif check_arm_arch 6;        then echo armv6;
        elif check_arm_arch 6J;       then echo armv6j;
        elif check_arm_arch 6K;       then echo armv6k;
        elif check_arm_arch 6Z;       then echo armv6z;
        elif check_arm_arch 6ZK;      then echo armv6zk;
        elif check_arm_arch 6T2;      then echo armv6t2;
        elif check_arm_arch 7;        then echo armv7;
        elif check_arm_arch 7A  7_A;  then echo armv7-a;
        elif check_arm_arch 7R  7_R;  then echo armv7-r;
        elif check_arm_arch 7M  7_M;  then echo armv7-m;
        elif check_arm_arch 7EM 7E_M; then echo armv7-m;
        elif check_arm_arch 8A  8_A;  then echo armv8-a;
        fi
    }

    [ "$cpu" = generic ] && cpu=$(probe_arm_arch)

    case $cpu in
        armv*)
            cpuflags="-march=$cpu"
            subarch=$(echo $cpu | sed 's/[^a-z0-9]//g')
        ;;
        *)
            cpuflags="-mcpu=$cpu"
            case $cpu in
                cortex-a*)                               subarch=armv7a  ;;
                cortex-r*)                               subarch=armv7r  ;;
                cortex-m*)                 enable thumb; subarch=armv7m  ;;
                arm11*)                                  subarch=armv6   ;;
                arm[79]*e*|arm9[24]6*|arm96*|arm102[26]) subarch=armv5te ;;
                armv4*|arm7*|arm9[24]*)                  subarch=armv4   ;;
                *)                             subarch=$(probe_arm_arch) ;;
            esac
        ;;
    esac

    case "$subarch" in
        armv5t*)    enable fast_clz                ;;
        armv[6-8]*) enable fast_clz fast_unaligned ;;
    esac

elif enabled avr32; then

    case $cpu in
        ap7[02]0[0-2])
            subarch="avr32_ap"
            cpuflags="-mpart=$cpu"
        ;;
        ap)
            subarch="avr32_ap"
            cpuflags="-march=$cpu"
        ;;
        uc3[ab]*)
            subarch="avr32_uc"
            cpuflags="-mcpu=$cpu"
        ;;
        uc)
            subarch="avr32_uc"
            cpuflags="-march=$cpu"
        ;;
    esac

elif enabled bfin; then

    cpuflags="-mcpu=$cpu"

elif enabled mips; then

    cpuflags="-march=$cpu"

    case $cpu in
        24kc)
            disable mipsfpu
            disable mipsdspr1
            disable mipsdspr2
        ;;
        24kf*)
            disable mipsdspr1
            disable mipsdspr2
        ;;
        24kec|34kc|1004kc)
            disable mipsfpu
            disable mipsdspr2
        ;;
        24kef*|34kf*|1004kf*)
            disable mipsdspr2
        ;;
        74kc)
            disable mipsfpu
        ;;
    esac

elif enabled ppc; then

    case $(tolower $cpu) in
        601|ppc601|powerpc601)
            cpuflags="-mcpu=601"
            disable altivec
        ;;
        603*|ppc603*|powerpc603*)
            cpuflags="-mcpu=603"
            disable altivec
        ;;
        604*|ppc604*|powerpc604*)
            cpuflags="-mcpu=604"
            disable altivec
        ;;
        g3|75*|ppc75*|powerpc75*)
            cpuflags="-mcpu=750"
            disable altivec
        ;;
        g4|745*|ppc745*|powerpc745*)
            cpuflags="-mcpu=7450"
        ;;
        74*|ppc74*|powerpc74*)
            cpuflags="-mcpu=7400"
        ;;
        g5|970|ppc970|powerpc970)
            cpuflags="-mcpu=970"
        ;;
        power[3-7]*)
            cpuflags="-mcpu=$cpu"
        ;;
        cell)
            cpuflags="-mcpu=cell"
            enable ldbrx
        ;;
        e500mc)
            cpuflags="-mcpu=e500mc"
            disable altivec
        ;;
        e500v2)
            cpuflags="-mcpu=8548 -mhard-float -mfloat-gprs=double"
            disable altivec
        ;;
        e500)
            cpuflags="-mcpu=8540 -mhard-float"
            disable altivec
        ;;
    esac

elif enabled sparc; then

    case $cpu in
        cypress|f93[04]|tsc701|sparcl*|supersparc|hypersparc|niagara|v[789])
            cpuflags="-mcpu=$cpu"
            disable vis
        ;;
        ultrasparc*|niagara[234])
            cpuflags="-mcpu=$cpu"
        ;;
    esac

elif enabled x86; then

    case $cpu in
        i[345]86|pentium)
            cpuflags="-march=$cpu"
            disable mmx
        ;;
        # targets that do NOT support conditional mov (cmov)
        pentium-mmx|k6|k6-[23]|winchip-c6|winchip2|c3)
            cpuflags="-march=$cpu"
            disable cmov
        ;;
        # targets that do support conditional mov (cmov)
        i686|pentiumpro|pentium[23]|pentium-m|athlon|athlon-tbird|athlon-4|athlon-[mx]p|athlon64*|k8*|opteron*|athlon-fx|core2|corei7*|amdfam10|barcelona|atom|bdver*)
            cpuflags="-march=$cpu"
            enable cmov
            enable fast_cmov
        ;;
        # targets that do support conditional mov but on which it's slow
        pentium4|pentium4m|prescott|nocona)
            cpuflags="-march=$cpu"
            enable cmov
            disable fast_cmov
        ;;
    esac

fi

if [ "$cpu" != generic ]; then
    add_cflags  $cpuflags
    add_asflags $cpuflags
fi

# compiler sanity check
check_exec <<EOF
int main(void){ return 0; }
EOF
if test "$?" != 0; then
    echo "$cc is unable to create an executable file."
    if test -z "$cross_prefix" && ! enabled cross_compile ; then
        echo "If $cc is a cross-compiler, use the --enable-cross-compile option."
        echo "Only do this if you know what cross compiling means."
    fi
    die "C compiler test failed."
fi

add_cppflags -D_ISOC99_SOURCE
add_cxxflags -D__STDC_CONSTANT_MACROS
check_cflags -std=c99
check_cc -D_FILE_OFFSET_BITS=64 <<EOF && add_cppflags -D_FILE_OFFSET_BITS=64
#include <stdlib.h>
EOF
check_cc -D_LARGEFILE_SOURCE <<EOF && add_cppflags -D_LARGEFILE_SOURCE
#include <stdlib.h>
EOF

check_host_cflags -std=c99
check_host_cflags -Wall

check_64bit(){
    arch32=$1
    arch64=$2
    expr=$3
    check_code cc "" "int test[2*($expr) - 1]" &&
        subarch=$arch64 || subarch=$arch32
}

case "$arch" in
    aarch64|alpha|ia64)
        spic=$shared
    ;;
    mips)
        check_64bit mips mips64 '_MIPS_SIM > 1'
        spic=$shared
    ;;
    parisc)
        check_64bit parisc parisc64 'sizeof(void *) > 4'
        spic=$shared
    ;;
    ppc)
        check_64bit ppc ppc64 'sizeof(void *) > 4'
        spic=$shared
    ;;
    sparc)
        check_64bit sparc sparc64 'sizeof(void *) > 4'
        spic=$shared
    ;;
    x86)
        check_64bit x86_32 x86_64 'sizeof(void *) > 4'
        if test "$subarch" = "x86_64"; then
            spic=$shared
        fi
    ;;
    ppc)
        check_cc <<EOF && subarch="ppc64"
        int test[(int)sizeof(char*) - 7];
EOF
    ;;
esac

enable $subarch
enabled spic && enable pic

# OS specific
case $target_os in
    haiku)
        prefix_default="/boot/common"
        network_extralibs="-lnetwork"
        host_libs=
        ;;
    sunos)
        FFSERVERLDFLAGS=""
        SHFLAGS='-shared -Wl,-h,$$(@F)'
        enabled x86 && SHFLAGS="-mimpure-text $SHFLAGS"
        network_extralibs="-lsocket -lnsl"
        add_cppflags -D__EXTENSIONS__ -D_XOPEN_SOURCE=600
        # When using suncc to build, the Solaris linker will mark
        # an executable with each instruction set encountered by
        # the Solaris assembler.  As our libraries contain their own
        # guards for processor-specific code, instead suppress
        # generation of the HWCAPS ELF section on Solaris x86 only.
        enabled_all suncc x86 && echo "hwcap_1 = OVERRIDE;" > mapfile && add_ldflags -Wl,-M,mapfile
        nm_default='nm -P -g'
        ;;
    netbsd)
        disable symver
        oss_indev_extralibs="-lossaudio"
        oss_outdev_extralibs="-lossaudio"
        enabled gcc || check_ldflags -Wl,-zmuldefs
        ;;
    openbsd|bitrig)
<<<<<<< HEAD
        # On OpenBSD 4.5. the compiler does not use PIC unless
        # explicitly using -fPIC. FFmpeg builds fine without PIC,
        # however the generated executable will not do anything
        # (simply quits with exit-code 1, no crash, no output).
        # Thus explicitly enable PIC here.
        enable pic
=======
>>>>>>> 528878ee
        disable symver
        SHFLAGS='-shared'
        SLIBNAME_WITH_MAJOR='$(SLIBNAME).$(LIBVERSION)'
        SLIB_INSTALL_LINKS=
        oss_indev_extralibs="-lossaudio"
        oss_outdev_extralibs="-lossaudio"
        ;;
    dragonfly)
        disable symver
        ;;
    freebsd)
        ;;
    bsd/os)
        add_extralibs -lpoll -lgnugetopt
        strip="strip -d"
        ;;
    darwin)
        gas="gas-preprocessor.pl $cc"
        enabled ppc && add_asflags -force_cpusubtype_ALL
        SHFLAGS='-dynamiclib -Wl,-single_module -Wl,-install_name,$(SHLIBDIR)/$(SLIBNAME_WITH_MAJOR),-current_version,$(LIBVERSION),-compatibility_version,$(LIBMAJOR)'
        enabled x86_32 && append SHFLAGS -Wl,-read_only_relocs,suppress
        strip="${strip} -x"
        add_ldflags -Wl,-dynamic,-search_paths_first
        SLIBSUF=".dylib"
        SLIBNAME_WITH_VERSION='$(SLIBPREF)$(FULLNAME).$(LIBVERSION)$(SLIBSUF)'
        SLIBNAME_WITH_MAJOR='$(SLIBPREF)$(FULLNAME).$(LIBMAJOR)$(SLIBSUF)'
        FFSERVERLDFLAGS=-Wl,-bind_at_load
        objformat="macho"
        enabled x86_64 && objformat="macho64"
        enabled_any pic shared ||
            { check_cflags -mdynamic-no-pic && add_asflags -mdynamic-no-pic; }
        ;;
    mingw32*)
        if test $target_os = "mingw32ce"; then
            disable network
        else
            target_os=mingw32
        fi
        LIBTARGET=i386
        if enabled x86_64; then
            LIBTARGET="i386:x86-64"
        elif enabled arm; then
            LIBTARGET=arm-wince
        fi
        shlibdir_default="$bindir_default"
        SLIBPREF=""
        SLIBSUF=".dll"
        SLIBNAME_WITH_VERSION='$(SLIBPREF)$(FULLNAME)-$(LIBVERSION)$(SLIBSUF)'
        SLIBNAME_WITH_MAJOR='$(SLIBPREF)$(FULLNAME)-$(LIBMAJOR)$(SLIBSUF)'
        dlltool="${cross_prefix}dlltool"
        if check_cmd lib.exe -list; then
            SLIB_EXTRA_CMD=-'sed -e "s/ @[^ ]*//" $$(@:$(SLIBSUF)=.orig.def) > $$(@:$(SLIBSUF)=.def); lib.exe /machine:$(LIBTARGET) /def:$$(@:$(SLIBSUF)=.def) /out:$(SUBDIR)$(SLIBNAME:$(SLIBSUF)=.lib)'
            if enabled x86_64; then
                LIBTARGET=x64
            fi
        elif check_cmd $dlltool --version; then
            SLIB_EXTRA_CMD=-'sed -e "s/ @[^ ]*//" $$(@:$(SLIBSUF)=.orig.def) > $$(@:$(SLIBSUF)=.def); $(DLLTOOL) -m $(LIBTARGET) -d $$(@:$(SLIBSUF)=.def) -l $(SUBDIR)$(SLIBNAME:$(SLIBSUF)=.lib) -D $(SLIBNAME_WITH_MAJOR)'
        fi
        SLIB_INSTALL_NAME='$(SLIBNAME_WITH_MAJOR)'
        SLIB_INSTALL_LINKS=
        SLIB_INSTALL_EXTRA_SHLIB='$(SLIBNAME:$(SLIBSUF)=.lib)'
        SLIB_INSTALL_EXTRA_LIB='lib$(SLIBNAME:$(SLIBSUF)=.dll.a) $(SLIBNAME_WITH_MAJOR:$(SLIBSUF)=.def)'
        SHFLAGS='-shared -Wl,--output-def,$$(@:$(SLIBSUF)=.orig.def) -Wl,--out-implib,$(SUBDIR)lib$(SLIBNAME:$(SLIBSUF)=.dll.a) -Wl,--enable-runtime-pseudo-reloc -Wl,--enable-auto-image-base'
        objformat="win32"
        ranlib=:
        enable dos_paths
        add_cppflags -U__STRICT_ANSI__
        ;;
    win32|win64)
        if enabled shared; then
            # Link to the import library instead of the normal static library
            # for shared libs.
            LD_LIB='%.lib'
            # Cannot build shared and static libraries at the same time with
            # MSVC.
            disable static
        fi
        shlibdir_default="$bindir_default"
        SLIBPREF=""
        SLIBSUF=".dll"
        SLIBNAME_WITH_VERSION='$(SLIBPREF)$(FULLNAME)-$(LIBVERSION)$(SLIBSUF)'
        SLIBNAME_WITH_MAJOR='$(SLIBPREF)$(FULLNAME)-$(LIBMAJOR)$(SLIBSUF)'
        SLIB_CREATE_DEF_CMD='makedef $(SUBDIR)lib$(NAME).ver $(OBJS) > $$(@:$(SLIBSUF)=.def)'
        SLIB_INSTALL_NAME='$(SLIBNAME_WITH_MAJOR)'
        SLIB_INSTALL_LINKS=
        SLIB_INSTALL_EXTRA_SHLIB='$(SLIBNAME:$(SLIBSUF)=.lib)'
        SLIB_INSTALL_EXTRA_LIB='$(SLIBNAME_WITH_MAJOR:$(SLIBSUF)=.def)'
        SHFLAGS='-dll -def:$$(@:$(SLIBSUF)=.def) -implib:$(SUBDIR)$(SLIBNAME:$(SLIBSUF)=.lib)'
        objformat="win32"
        ranlib=:
        enable dos_paths
        ;;
    cygwin*)
        target_os=cygwin
        shlibdir_default="$bindir_default"
        SLIBPREF="cyg"
        SLIBSUF=".dll"
        SLIBNAME_WITH_VERSION='$(SLIBPREF)$(FULLNAME)-$(LIBVERSION)$(SLIBSUF)'
        SLIBNAME_WITH_MAJOR='$(SLIBPREF)$(FULLNAME)-$(LIBMAJOR)$(SLIBSUF)'
        SLIB_INSTALL_NAME='$(SLIBNAME_WITH_MAJOR)'
        SLIB_INSTALL_LINKS=
        SLIB_INSTALL_EXTRA_LIB='lib$(FULLNAME).dll.a'
        SHFLAGS='-shared -Wl,--out-implib,$(SUBDIR)lib$(FULLNAME).dll.a'
        objformat="win32"
        enable dos_paths
        ;;
    *-dos|freedos|opendos)
        network_extralibs="-lsocket"
        objformat="coff"
        enable dos_paths
        add_cppflags -U__STRICT_ANSI__
        ;;
    linux)
        enable dv1394
        ;;
    irix*)
        target_os=irix
        ranlib="echo ignoring ranlib"
        ;;
    os/2*)
        strip="lxlite -CS"
        ln_s="cp -f"
        objformat="aout"
        add_cppflags -D_GNU_SOURCE
        add_ldflags -Zomf -Zbin-files -Zargs-wild -Zmap
        SHFLAGS='$(SUBDIR)$(NAME).def -Zdll -Zomf'
        FFSERVERLDFLAGS=""
        LIBSUF="_s.a"
        SLIBPREF=""
        SLIBSUF=".dll"
        SLIBNAME_WITH_VERSION='$(SLIBPREF)$(NAME)-$(LIBVERSION)$(SLIBSUF)'
        SLIBNAME_WITH_MAJOR='$(SLIBPREF)$(shell echo $(NAME) | cut -c1-6)$(LIBMAJOR)$(SLIBSUF)'
        SLIB_CREATE_DEF_CMD='echo LIBRARY $(SLIBNAME_WITH_MAJOR) INITINSTANCE TERMINSTANCE > $(SUBDIR)$(NAME).def; \
            echo PROTMODE >> $(SUBDIR)$(NAME).def; \
            echo CODE PRELOAD MOVEABLE DISCARDABLE >> $(SUBDIR)$(NAME).def; \
            echo DATA PRELOAD MOVEABLE MULTIPLE NONSHARED >> $(SUBDIR)$(NAME).def; \
            echo EXPORTS >> $(SUBDIR)$(NAME).def; \
            emxexp -o $(OBJS) >> $(SUBDIR)$(NAME).def'
        SLIB_EXTRA_CMD='emximp -o $(SUBDIR)$(LIBPREF)$(NAME)_dll.a $(SUBDIR)$(NAME).def; \
            emximp -o $(SUBDIR)$(LIBPREF)$(NAME)_dll.lib $(SUBDIR)$(NAME).def;'
        SLIB_INSTALL_EXTRA_LIB='$(LIBPREF)$(NAME)_dll.a $(LIBPREF)$(NAME)_dll.lib'
        enable dos_paths
        enable_weak os2threads
        ;;
    gnu/kfreebsd)
        add_cppflags -D_BSD_SOURCE
        ;;
    gnu)
        ;;
    qnx)
        add_cppflags -D_QNX_SOURCE
        network_extralibs="-lsocket"
        ;;
    symbian)
        SLIBSUF=".dll"
        enable dos_paths
        add_cflags --include=$sysinclude/gcce/gcce.h -fvisibility=default
        add_cppflags -D__GCCE__ -D__SYMBIAN32__ -DSYMBIAN_OE_POSIX_SIGNALS
        add_ldflags -Wl,--target1-abs,--no-undefined \
                    -Wl,-Ttext,0x80000,-Tdata,0x1000000 -shared \
                    -Wl,--entry=_E32Startup -Wl,-u,_E32Startup
        add_extralibs -l:eexe.lib -l:usrt2_2.lib -l:dfpaeabi.dso \
                      -l:drtaeabi.dso -l:scppnwdl.dso -lsupc++ -lgcc \
                      -l:libc.dso -l:libm.dso -l:euser.dso -l:libcrt0.lib
        ;;
    osf1)
        add_cppflags -D_OSF_SOURCE -D_POSIX_PII -D_REENTRANT
        FFSERVERLDFLAGS=
        ;;
    minix)
        ;;
    plan9)
        add_cppflags -D_C99_SNPRINTF_EXTENSION  \
                     -D_REENTRANT_SOURCE        \
                     -D_RESEARCH_SOURCE         \
                     -DFD_SETSIZE=96            \
                     -DHAVE_SOCK_OPTS
        add_compat strtod.o strtod=avpriv_strtod
        network_extralibs='-lbsd'
        exeobjs=compat/plan9/main.o
        disable ffserver
        ln_s='ln -s -f'
        cp_f='cp'
        ;;
    none)
        ;;
    *)
        die "Unknown OS '$target_os'."
        ;;
esac

# determine libc flavour

if check_cpp_condition features.h "defined __UCLIBC__"; then
    libc_type=uclibc
    add_cppflags -D_POSIX_C_SOURCE=200112 -D_XOPEN_SOURCE=600
elif check_cpp_condition features.h "defined __GLIBC__"; then
    libc_type=glibc
    add_cppflags -D_POSIX_C_SOURCE=200112 -D_XOPEN_SOURCE=600
elif check_header _mingw.h; then
    libc_type=mingw
    check_cpp_condition _mingw.h \
        "defined (__MINGW64_VERSION_MAJOR) || (__MINGW32_MAJOR_VERSION > 3) || \
            (__MINGW32_MAJOR_VERSION == 3 && __MINGW32_MINOR_VERSION >= 15)" ||
        die "ERROR: MinGW runtime version must be >= 3.15."
    if check_cpp_condition _mingw.h "defined(__MINGW64_VERSION_MAJOR) && \
            __MINGW64_VERSION_MAJOR < 3"; then
        add_compat msvcrt/snprintf.o
        add_cflags "-include $source_path/compat/msvcrt/snprintf.h"
    fi
elif check_cpp_condition newlib.h "defined _NEWLIB_VERSION"; then
    libc_type=newlib
    add_cppflags -U__STRICT_ANSI__
elif check_func_headers stdlib.h _get_doserrno; then
    libc_type=msvcrt
    add_compat strtod.o strtod=avpriv_strtod
    add_compat msvcrt/snprintf.o snprintf=avpriv_snprintf   \
                                 _snprintf=avpriv_snprintf  \
                                 vsnprintf=avpriv_vsnprintf
elif check_cpp_condition stddef.h "defined __KLIBC__"; then
    libc_type=klibc
fi

test -n "$libc_type" && enable $libc_type

# hacks for compiler/libc/os combinations

if enabled_all tms470 glibc; then
    CPPFLAGS="-I${source_path}/compat/tms470 ${CPPFLAGS}"
    add_cppflags -D__USER_LABEL_PREFIX__=
    add_cppflags -D__builtin_memset=memset
    add_cppflags -D__gnuc_va_list=va_list -D_VA_LIST_DEFINED
    add_cflags   -pds=48    # incompatible redefinition of macro
fi

if enabled_all ccc glibc; then
    add_ldflags -Wl,-z,now  # calls to libots crash without this
fi

esc(){
    echo "$*" | sed 's/%/%25/g;s/:/%3a/g'
}

echo "config:$arch:$subarch:$cpu:$target_os:$(esc $cc_ident):$(esc $FFMPEG_CONFIGURATION)" >config.fate

check_cpp_condition stdlib.h "defined(__PIC__) || defined(__pic__) || defined(PIC)" && enable pic

set_default $PATHS_LIST
set_default nm

# we need to build at least one lib type
if ! enabled_any static shared; then
    cat <<EOF
At least one library type must be built.
Specify --enable-static to build the static libraries or --enable-shared to
build the shared libraries as well. To only build the shared libraries specify
--disable-static in addition to --enable-shared.
EOF
    exit 1;
fi

die_license_disabled() {
    enabled $1 || { enabled $2 && die "$2 is $1 and --enable-$1 is not specified."; }
}

die_license_disabled_gpl() {
    enabled $1 || { enabled $2 && die "$2 is incompatible with the gpl and --enable-$1 is not specified."; }
}

die_license_disabled gpl libcdio
die_license_disabled gpl libutvideo
die_license_disabled gpl libx264
die_license_disabled gpl libxavs
die_license_disabled gpl libxvid
die_license_disabled gpl x11grab

die_license_disabled nonfree libaacplus
die_license_disabled nonfree libfaac
enabled gpl && die_license_disabled_gpl nonfree libfdk_aac
enabled gpl && die_license_disabled_gpl nonfree openssl

die_license_disabled version3 libopencore_amrnb
die_license_disabled version3 libopencore_amrwb
die_license_disabled version3 libvo_aacenc
die_license_disabled version3 libvo_amrwbenc

enabled version3 && { enabled gpl && enable gplv3 || enable lgplv3; }

disabled optimizations || check_cflags -fomit-frame-pointer

enable_pic() {
    enable pic
    add_cppflags -DPIC
    add_cflags   -fPIC
    add_asflags  -fPIC
}

enabled pic && enable_pic

check_cc <<EOF || die "Symbol mangling check failed."
int ff_extern;
EOF
sym=$($nm $TMPO | awk '/ff_extern/{ print substr($0, match($0, /[^ \t]*ff_extern/)) }')
extern_prefix=${sym%%ff_extern*}

check_cc <<EOF && enable_weak inline_asm
void foo(void) { __asm__ volatile ("" ::); }
EOF

_restrict=
for restrict_keyword in restrict __restrict__ __restrict; do
    check_cc <<EOF && _restrict=$restrict_keyword && break
void foo(char * $restrict_keyword p);
EOF
done

check_cc <<EOF && enable attribute_packed
struct { int x; } __attribute__((packed)) x;
EOF

check_cc <<EOF && enable attribute_may_alias
union { int x; } __attribute__((may_alias)) x;
EOF

check_cc <<EOF || die "endian test failed"
unsigned int endian = 'B' << 24 | 'I' << 16 | 'G' << 8 | 'E';
EOF
od -t x1 $TMPO | grep -q '42 *49 *47 *45' && enable bigendian

if enabled alpha; then

    check_cflags -mieee

elif enabled arm; then

    check_cpp_condition stddef.h "defined __thumb__" && check_cc <<EOF && enable_weak thumb
float func(float a, float b){ return a+b; }
EOF

    enabled thumb && check_cflags -mthumb || check_cflags -marm
    nogas=die

    if     check_cpp_condition stddef.h "defined __ARM_PCS_VFP"; then
        enable vfp_args
    elif ! check_cpp_condition stddef.h "defined __ARM_PCS || defined __SOFTFP__"; then
        case "${cross_prefix:-$cc}" in
            *hardfloat*)         enable vfp_args;   fpabi=vfp ;;
            *) check_ld "cc" <<EOF && enable vfp_args && fpabi=vfp || fpabi=soft ;;
__asm__ (".eabi_attribute 28, 1");
int main(void) { return 0; }
EOF
        esac
        warn "Compiler does not indicate floating-point ABI, guessing $fpabi."
    fi

    enabled armv5te && check_insn armv5te 'qadd r0, r0, r0'
    enabled armv6   && check_insn armv6   'sadd16 r0, r0, r0'
    enabled armv6t2 && check_insn armv6t2 'movt r0, #0'
    enabled neon    && check_insn neon    'vadd.i16 q0, q0, q0'
    enabled vfp     && check_insn vfp     'fadds s0, s0, s0'
    enabled vfpv3   && check_insn vfpv3   'vmov.f32 s0, #1.0'

    [ $target_os = linux ] ||
        map 'enabled_any ${v}_external ${v}_inline || disable $v' \
            $ARCH_EXT_LIST_ARM

    check_inline_asm asm_mod_q '"add r0, %Q0, %R0" :: "r"((long long)0)'
    check_inline_asm asm_mod_y '"vmul.i32 d0, d0, %y0" :: "x"(0)'

    enabled_all armv6t2 shared !pic && enable_pic

elif enabled mips; then

    check_inline_asm loongson '"dmult.g $1, $2, $3"'
    enabled mips32r2  && add_cflags "-mips32r2" && add_asflags "-mips32r2" &&
     check_inline_asm mips32r2  '"rotr $t0, $t1, 1"'
    enabled mipsdspr1 && add_cflags "-mdsp" && add_asflags "-mdsp" &&
     check_inline_asm mipsdspr1 '"addu.qb $t0, $t1, $t2"'
    enabled mipsdspr2 && add_cflags "-mdspr2" && add_asflags "-mdspr2" &&
     check_inline_asm mipsdspr2 '"absq_s.qb $t0, $t1"'
    enabled mipsfpu   && add_cflags "-mhard-float" && add_asflags "-mhard-float" &&
     check_inline_asm mipsfpu   '"madd.d $f0, $f2, $f4, $f6"'

elif enabled parisc; then

    if enabled gcc; then
        case $($cc -dumpversion) in
            4.[3-8].*) check_cflags -fno-optimize-sibling-calls ;;
        esac
    fi

elif enabled ppc; then

    enable local_aligned_8 local_aligned_16

    check_inline_asm dcbzl     '"dcbzl 0, %0" :: "r"(0)'
    check_inline_asm ibm_asm   '"add 0, 0, 0"'
    check_inline_asm ppc4xx    '"maclhw r10, r11, r12"'
    check_inline_asm xform_asm '"lwzx %1, %y0" :: "Z"(*(int*)0), "r"(0)'

    # AltiVec flags: The FSF version of GCC differs from the Apple version
    if enabled altivec; then
        nogas=warn
        check_cflags -maltivec -mabi=altivec &&
        { check_header altivec.h && inc_altivec_h="#include <altivec.h>" ; } ||
        check_cflags -faltivec

        # check if our compiler supports Motorola AltiVec C API
        check_cc <<EOF || disable altivec
$inc_altivec_h
int main(void) {
    vector signed int v1 = (vector signed int) { 0 };
    vector signed int v2 = (vector signed int) { 1 };
    v1 = vec_add(v1, v2);
    return 0;
}
EOF

        enabled altivec || warn "Altivec disabled, possibly missing --cpu flag"
    fi

elif enabled sparc; then

    enabled vis && check_inline_asm vis '"pdist %f0, %f0, %f0"'

elif enabled x86; then

    check_code ld intrin.h "__rdtsc()" "cc" && enable rdtsc

    check_code ld mmintrin.h "_mm_empty()" "cc" && enable mm_empty

    enable local_aligned_8 local_aligned_16

    # check whether EBP is available on x86
    # As 'i' is stored on the stack, this program will crash
    # if the base pointer is used to access it because the
    # base pointer is cleared in the inline assembly code.
    check_exec_crash <<EOF && enable ebp_available
volatile int i=0;
__asm__ volatile ("xorl %%ebp, %%ebp" ::: "%ebp");
return i;
EOF

    # check whether EBX is available on x86
    check_inline_asm ebx_available '""::"b"(0)' &&
        check_inline_asm ebx_available '"":::"%ebx"'

    # check whether xmm clobbers are supported
    check_inline_asm xmm_clobbers '"":::"%xmm0"'

    # check whether binutils is new enough to compile SSSE3/MMXEXT
    enabled ssse3  && check_inline_asm ssse3_inline  '"pabsw %xmm0, %xmm0"'
    enabled mmxext && check_inline_asm mmxext_inline '"pmaxub %mm0, %mm1"'

    if ! disabled_any asm mmx yasm; then
        if check_cmd $yasmexe --version; then
            enabled x86_64 && yasm_extra="-m amd64"
            yasm_debug="-g dwarf2"
        elif check_cmd nasm -v; then
            yasmexe=nasm
            yasm_debug="-g -F dwarf"
            enabled x86_64 && test "$objformat" = elf && objformat=elf64
        fi

        YASMFLAGS="-f $objformat $yasm_extra"
        enabled pic               && append YASMFLAGS "-DPIC"
        test -n "$extern_prefix"  && append YASMFLAGS "-DPREFIX"
        case "$objformat" in
            elf*) enabled debug && append YASMFLAGS $yasm_debug ;;
        esac

        check_yasm "pextrd [eax], xmm0, 1" && enable yasm ||
            die "yasm not found, use --disable-yasm for a crippled build"
        check_yasm "vextractf128 xmm0, ymm0, 0"      || disable avx_external
        check_yasm "vfmaddps ymm0, ymm1, ymm2, ymm3" || disable fma4_external
        check_yasm "CPU amdnop" && enable cpunop
    fi

    case "$cpu" in
        athlon*|opteron*|k8*|pentium|pentium-mmx|prescott|nocona|atom|geode)
            disable fast_clz
        ;;
    esac

fi

if enabled asm; then
    as=${gas:=$as}
    check_as <<EOF && enable gnu_as || \
        $nogas "GNU assembler not found, install gas-preprocessor"
.macro m n
\n: .int 0
.endm
m x
EOF
fi

check_ldflags -Wl,--as-needed

if check_func dlopen; then
    ldl=
elif check_func dlopen -ldl; then
    ldl=-ldl
fi

if ! disabled network; then
    check_type "sys/types.h sys/socket.h" socklen_t
    check_type netdb.h "struct addrinfo"
    check_type netinet/in.h "struct group_source_req" -D_BSD_SOURCE
    check_type netinet/in.h "struct ip_mreq_source" -D_BSD_SOURCE
    check_type netinet/in.h "struct ipv6_mreq" -D_DARWIN_C_SOURCE
    check_type netinet/in.h "struct sockaddr_in6"
    check_type poll.h "struct pollfd"
    check_type "sys/types.h sys/socket.h" "struct sockaddr_storage"
    check_struct "sys/types.h sys/socket.h" "struct sockaddr" sa_len
    check_type netinet/sctp.h "struct sctp_event_subscribe"
    check_func getaddrinfo $network_extralibs
    check_func getservbyport $network_extralibs
    # Prefer arpa/inet.h over winsock2
    if check_header arpa/inet.h ; then
        check_func closesocket
    elif check_header winsock2.h ; then
        check_func_headers winsock2.h closesocket -lws2 &&
            network_extralibs="-lws2" ||
        { check_func_headers winsock2.h closesocket -lws2_32 &&
            network_extralibs="-lws2_32"; }
        check_func_headers ws2tcpip.h getaddrinfo $network_extralibs
        check_type ws2tcpip.h socklen_t
        check_type ws2tcpip.h "struct addrinfo"
        check_type ws2tcpip.h "struct group_source_req"
        check_type ws2tcpip.h "struct ip_mreq_source"
        check_type ws2tcpip.h "struct ipv6_mreq"
        check_type winsock2.h "struct pollfd"
        check_type ws2tcpip.h "struct sockaddr_in6"
        check_type ws2tcpip.h "struct sockaddr_storage"
        check_struct winsock2.h "struct sockaddr" sa_len
    else
        disable network
    fi
fi

# Solaris has nanosleep in -lrt, OpenSolaris no longer needs that
check_func nanosleep || { check_func nanosleep -lrt && add_extralibs -lrt; }

check_func  access
check_func  clock_gettime || { check_func clock_gettime -lrt && add_extralibs -lrt; }
check_func  fcntl
check_func  fork
check_func  gethrtime
check_func  getopt
check_func  getrusage
check_struct "sys/time.h sys/resource.h" "struct rusage" ru_maxrss
check_func  gettimeofday
check_func  inet_aton $network_extralibs
check_func  isatty
check_func  localtime_r
check_func  ${malloc_prefix}memalign            && enable memalign
check_func  mkstemp
check_func  mmap
check_func  mprotect
check_func  ${malloc_prefix}posix_memalign      && enable posix_memalign
check_func_headers malloc.h _aligned_malloc     && enable aligned_malloc
check_func  setrlimit
check_func  strerror_r
check_func  sched_getaffinity
check_func  sysconf
check_func  sysctl
check_func  usleep
check_func_headers conio.h kbhit
check_func_headers windows.h PeekNamedPipe
check_func_headers io.h setmode
check_func_headers lzo/lzo1x.h lzo1x_999_compress
check_lib2 "windows.h shellapi.h" CommandLineToArgvW -lshell32
check_lib2 "windows.h wincrypt.h" CryptGenRandom -ladvapi32
check_lib2 "windows.h psapi.h" GetProcessMemoryInfo -lpsapi
check_func_headers windows.h GetProcessAffinityMask
check_func_headers windows.h GetProcessTimes
check_func_headers windows.h GetSystemTimeAsFileTime
check_func_headers windows.h MapViewOfFile
check_func_headers windows.h SetConsoleTextAttribute
check_func_headers windows.h Sleep
check_func_headers windows.h VirtualAlloc
check_func_headers glob.h glob

check_header direct.h
check_header dlfcn.h
check_header dxva.h
check_header dxva2api.h -D_WIN32_WINNT=0x0600
check_header io.h
check_header libcrystalhd/libcrystalhd_if.h
check_header malloc.h
check_header poll.h
check_header sys/mman.h
check_header sys/param.h
check_header sys/resource.h
check_header sys/select.h
check_header sys/time.h
check_header termios.h
check_header unistd.h
check_header vdpau/vdpau.h
check_header vdpau/vdpau_x11.h
check_header windows.h
check_header X11/extensions/XvMClib.h
check_header asm/types.h

disabled  zlib || check_lib   zlib.h      zlibVersion -lz   || disable  zlib
disabled bzlib || check_lib2 bzlib.h BZ2_bzlibVersion -lbz2 || disable bzlib

# check for VDA header
if ! disabled vda && ! enabled ppc; then
    if check_header VideoDecodeAcceleration/VDADecoder.h; then
        enable vda
        add_extralibs -framework CoreFoundation -framework VideoDecodeAcceleration -framework QuartzCore
    fi
fi

if ! disabled w32threads && ! enabled pthreads; then
    check_func_headers "windows.h process.h" _beginthreadex && enable w32threads
fi

# check for some common methods of building with pthread support
# do this before the optional library checks as some of them require pthreads
if ! disabled pthreads && ! enabled w32threads && ! enabled os2threads; then
    enable pthreads
    if check_func pthread_create; then
        :
    elif check_func pthread_create -pthread; then
        add_cflags -pthread
        add_extralibs -pthread
    elif check_func pthread_create -pthreads; then
        add_cflags -pthreads
        add_extralibs -pthreads
    elif check_func pthread_create -lpthreadGC2; then
        add_extralibs -lpthreadGC2
    elif ! check_lib pthread.h pthread_create -lpthread; then
        disable pthreads
    fi
fi

for thread in $THREADS_LIST; do
    if enabled $thread; then
        test -n "$thread_type" &&
            die "ERROR: Only one thread type must be selected." ||
            thread_type="$thread"
    fi
done

if enabled pthreads; then
  check_func pthread_cancel
fi

check_lib math.h sin -lm && LIBM="-lm"
disabled crystalhd || check_lib libcrystalhd/libcrystalhd_if.h DtsCrystalHDVersion -lcrystalhd || disable crystalhd
enabled vaapi && require vaapi va/va.h vaInitialize -lva

atan2f_args=2
ldexpf_args=2
powf_args=2

for func in $MATH_FUNCS; do
    eval check_mathfunc $func \${${func}_args:-1}
done

# these are off by default, so fail if requested and not available
enabled avisynth   && require2 vfw32 "windows.h vfw.h" AVIFileInit -lavifil32
enabled fontconfig && require_pkg_config fontconfig "fontconfig/fontconfig.h" FcInit
enabled frei0r     && { check_header frei0r.h || die "ERROR: frei0r.h header not found"; }
enabled gnutls     && require_pkg_config gnutls gnutls/gnutls.h gnutls_global_init
enabled libiec61883 && require libiec61883 libiec61883/iec61883.h iec61883_cmp_connect -lraw1394 -lavc1394 -lrom1394 -liec61883
enabled libaacplus && require  "libaacplus >= 2.0.0" aacplus.h aacplusEncOpen -laacplus
enabled libass     && require_pkg_config libass ass/ass.h ass_library_init
enabled libbluray  && require libbluray libbluray/bluray.h bd_open -lbluray
enabled libcelt    && require libcelt celt/celt.h celt_decode -lcelt0 &&
                      { check_lib celt/celt.h celt_decoder_create_custom -lcelt0 ||
                        die "ERROR: libcelt must be installed and version must be >= 0.11.0."; }
enabled libcaca    && require_pkg_config caca caca.h caca_create_canvas
enabled libfaac    && require2 libfaac "stdint.h faac.h" faacEncGetVersion -lfaac
enabled libfdk_aac && require  libfdk_aac fdk-aac/aacenc_lib.h aacEncOpen -lfdk-aac
flite_libs="-lflite_cmu_time_awb -lflite_cmu_us_awb -lflite_cmu_us_kal -lflite_cmu_us_kal16 -lflite_cmu_us_rms -lflite_cmu_us_slt -lflite_usenglish -lflite_cmulex -lflite"
enabled libflite   && require2 libflite "flite/flite.h" flite_init $flite_libs
enabled libfreetype && require_pkg_config freetype2 "ft2build.h freetype/freetype.h" FT_Init_FreeType
enabled libgsm     && { for gsm_hdr in "gsm.h" "gsm/gsm.h"; do
                            check_lib "${gsm_hdr}" gsm_create -lgsm && break;
                        done || die "ERROR: libgsm not found"; }
enabled libilbc    && require  libilbc ilbc.h WebRtcIlbcfix_InitDecode -lilbc
enabled libmodplug && require  libmodplug libmodplug/modplug.h ModPlug_Load -lmodplug
enabled libmp3lame && require  "libmp3lame >= 3.98.3" lame/lame.h lame_set_VBR_quality -lmp3lame
enabled libnut     && require  libnut libnut.h nut_demuxer_init -lnut
enabled libopencore_amrnb  && require libopencore_amrnb opencore-amrnb/interf_dec.h Decoder_Interface_init -lopencore-amrnb
enabled libopencore_amrwb  && require libopencore_amrwb opencore-amrwb/dec_if.h D_IF_init -lopencore-amrwb
enabled libopencv  && require_pkg_config opencv opencv/cxcore.h cvCreateImageHeader
enabled libopenjpeg && { check_lib openjpeg-1.5/openjpeg.h opj_version -lopenjpeg ||
                         check_lib openjpeg.h opj_version -lopenjpeg ||
                         die "ERROR: libopenjpeg not found"; }
enabled libopus    && require_pkg_config opus opus_multistream.h opus_multistream_decoder_create
enabled libpulse && require_pkg_config libpulse-simple pulse/simple.h pa_simple_new
enabled librtmp    && require_pkg_config librtmp librtmp/rtmp.h RTMP_Socket
enabled libschroedinger && require_pkg_config schroedinger-1.0 schroedinger/schro.h schro_init
enabled libsoxr    && require  libsoxr soxr.h soxr_create -lsoxr
enabled libspeex   && require  libspeex speex/speex.h speex_decoder_init -lspeex
enabled libstagefright_h264  && require_cpp libstagefright_h264 "binder/ProcessState.h media/stagefright/MetaData.h
    media/stagefright/MediaBufferGroup.h media/stagefright/MediaDebug.h media/stagefright/MediaDefs.h
    media/stagefright/OMXClient.h media/stagefright/OMXCodec.h" android::OMXClient -lstagefright -lmedia -lutils -lbinder -lgnustl_static
enabled libtheora  && require  libtheora theora/theoraenc.h th_info_init -ltheoraenc -ltheoradec -logg
enabled libtwolame && require  libtwolame twolame.h twolame_init -ltwolame &&
                      { check_lib twolame.h twolame_encode_buffer_float32_interleaved -ltwolame ||
                        die "ERROR: libtwolame must be installed and version must be >= 0.3.10"; }
enabled libutvideo    && require_cpp utvideo "stdint.h stdlib.h utvideo/utvideo.h utvideo/Codec.h" 'CCodec*' -lutvideo -lstdc++
enabled libv4l2    && require_pkg_config libv4l2 libv4l2.h v4l2_ioctl
enabled libvo_aacenc && require libvo_aacenc vo-aacenc/voAAC.h voGetAACEncAPI -lvo-aacenc
enabled libvo_amrwbenc && require libvo_amrwbenc vo-amrwbenc/enc_if.h E_IF_init -lvo-amrwbenc
enabled libvorbis  && require  libvorbis vorbis/vorbisenc.h vorbis_info_init -lvorbisenc -lvorbis -logg
enabled libvpx     && {
    enabled libvpx_vp8_decoder && { check_lib2 "vpx/vpx_decoder.h vpx/vp8dx.h" vpx_codec_dec_init_ver -lvpx ||
                                die "ERROR: libvpx decoder version must be >=0.9.1"; }
    enabled libvpx_vp8_encoder && { check_lib2 "vpx/vpx_encoder.h vpx/vp8cx.h" "vpx_codec_enc_init_ver VP8E_SET_MAX_INTRA_BITRATE_PCT" -lvpx ||
                                die "ERROR: libvpx encoder version must be >=0.9.7"; }
    enabled libvpx_vp9_decoder && { check_lib2 "vpx/vpx_decoder.h vpx/vp8dx.h" "vpx_codec_vp9_dx" -lvpx || disable libvpx_vp9_decoder;  }
    enabled libvpx_vp9_encoder && { check_lib2 "vpx/vpx_encoder.h vpx/vp8cx.h" "vpx_codec_vp9_cx" -lvpx || disable libvpx_vp9_encoder; } }
enabled libx264    && require  libx264 x264.h x264_encoder_encode -lx264 &&
                      { check_cpp_condition x264.h "X264_BUILD >= 118" ||
                        die "ERROR: libx264 must be installed and version must be >= 0.118."; }
enabled libxavs    && require  libxavs xavs.h xavs_encoder_encode -lxavs
enabled libxvid    && require  libxvid xvid.h xvid_global -lxvidcore
enabled openal     && { { for al_libs in "${OPENAL_LIBS}" "-lopenal" "-lOpenAL32"; do
                        check_lib 'AL/al.h' alGetError "${al_libs}" && break; done } ||
                        die "ERROR: openal not found"; } &&
                      { check_cpp_condition "AL/al.h" "defined(AL_VERSION_1_1)" ||
                        die "ERROR: openal must be installed and version must be 1.1 or compatible"; }
enabled openssl    && { check_lib openssl/ssl.h SSL_library_init -lssl -lcrypto ||
                        check_lib openssl/ssl.h SSL_library_init -lssl32 -leay32 ||
                        check_lib openssl/ssl.h SSL_library_init -lssl -lcrypto -lws2_32 -lgdi32 ||
                        die "ERROR: openssl not found"; }

if enabled gnutls; then
    { check_lib nettle/bignum.h nettle_mpz_get_str_256 -lnettle -lhogweed -lgmp && enable nettle; } ||
    { check_lib gcrypt.h gcry_mpi_new -lgcrypt && enable gcrypt; }
fi

# libdc1394 check
if enabled libdc1394; then
    { check_lib dc1394/dc1394.h dc1394_new -ldc1394 -lraw1394 &&
        enable libdc1394_2; } ||
    { check_lib libdc1394/dc1394_control.h dc1394_create_handle -ldc1394_control -lraw1394 &&
        enable libdc1394_1; } ||
    die "ERROR: No version of libdc1394 found "
fi

SDL_CONFIG="${cross_prefix}sdl-config"
if check_pkg_config sdl SDL_events.h SDL_PollEvent; then
    check_cpp_condition SDL.h "(SDL_MAJOR_VERSION<<16 | SDL_MINOR_VERSION<<8 | SDL_PATCHLEVEL) >= 0x010201" $sdl_cflags &&
    enable sdl &&
    check_struct SDL.h SDL_VideoInfo current_w $sdl_cflags && enable sdl_video_size
else
  if "${SDL_CONFIG}" --version > /dev/null 2>&1; then
    sdl_cflags=$("${SDL_CONFIG}" --cflags)
    sdl_libs=$("${SDL_CONFIG}" --libs)
    check_func_headers SDL_version.h SDL_Linked_Version $sdl_cflags $sdl_libs &&
    check_cpp_condition SDL.h "(SDL_MAJOR_VERSION<<16 | SDL_MINOR_VERSION<<8 | SDL_PATCHLEVEL) >= 0x010201" $sdl_cflags &&
    enable sdl &&
    check_struct SDL.h SDL_VideoInfo current_w $sdl_cflags && enable sdl_video_size
  fi
fi
enabled sdl && add_cflags $sdl_cflags && add_extralibs $sdl_libs

texi2html --help 2> /dev/null | grep -q 'init-file' && enable texi2html || disable texi2html
makeinfo --version > /dev/null 2>&1 && enable makeinfo  || disable makeinfo
perl --version > /dev/null 2>&1 && enable perl || disable perl
pod2man --help > /dev/null 2>&1 && enable pod2man || disable pod2man
rsync --help 2> /dev/null | grep -q 'contimeout' && enable rsync_contimeout || disable rsync_contimeout

check_header linux/fb.h
check_header linux/videodev.h
check_header linux/videodev2.h
check_code cc linux/videodev2.h "struct v4l2_frmsizeenum vfse; vfse.discrete.width = 0;" && enable_safe struct_v4l2_frmivalenum_discrete

check_header sys/videoio.h

check_func_headers "windows.h vfw.h" capCreateCaptureWindow "$vfwcap_indev_extralibs"
# check that WM_CAP_DRIVER_CONNECT is defined to the proper value
# w32api 3.12 had it defined wrong
check_cpp_condition vfw.h "WM_CAP_DRIVER_CONNECT > WM_USER" && enable vfwcap_defines

check_type "dshow.h" IBaseFilter

# check for ioctl_meteor.h, ioctl_bt848.h and alternatives
{ check_header dev/bktr/ioctl_meteor.h &&
  check_header dev/bktr/ioctl_bt848.h; } ||
{ check_header machine/ioctl_meteor.h &&
  check_header machine/ioctl_bt848.h; } ||
{ check_header dev/video/meteor/ioctl_meteor.h &&
  check_header dev/video/bktr/ioctl_bt848.h; } ||
check_header dev/ic/bt8xx.h

check_header sndio.h
if check_struct sys/soundcard.h audio_buf_info bytes; then
    enable_safe sys/soundcard.h
else
    check_cc -D__BSD_VISIBLE -D__XSI_VISIBLE <<EOF && add_cppflags -D__BSD_VISIBLE -D__XSI_VISIBLE && enable_safe sys/soundcard.h
    #include <sys/soundcard.h>
    audio_buf_info abc;
EOF
fi
check_header soundcard.h

enabled_any alsa_indev alsa_outdev && check_lib2 alsa/asoundlib.h snd_pcm_htimestamp -lasound

enabled jack_indev && check_lib2 jack/jack.h jack_client_open -ljack && check_func sem_timedwait &&
    check_func jack_port_get_latency_range -ljack

enabled_any sndio_indev sndio_outdev && check_lib2 sndio.h sio_open -lsndio

if enabled libcdio; then
    check_lib2 "cdio/cdda.h cdio/paranoia.h" cdio_cddap_open -lcdio_paranoia -lcdio_cdda -lcdio || check_lib2 "cdio/paranoia/cdda.h cdio/paranoia/paranoia.h" cdio_cddap_open -lcdio_paranoia -lcdio_cdda -lcdio
fi

enabled x11grab                                           &&
require X11 X11/Xlib.h XOpenDisplay -lX11                 &&
require Xext X11/extensions/XShm.h XShmCreateImage -lXext &&
require Xfixes X11/extensions/Xfixes.h XFixesGetCursorImage -lXfixes

if ! disabled vaapi; then
    check_lib va/va.h vaInitialize -lva && {
        check_cpp_condition va/va_version.h "VA_CHECK_VERSION(0,32,0)" ||
        warn "Please upgrade to VA-API >= 0.32 if you would like full VA-API support.";
    } || disable vaapi
fi

if ! disabled vdpau && enabled vdpau_vdpau_h; then
    check_cpp_condition vdpau/vdpau.h "defined VDP_DECODER_PROFILE_MPEG4_PART2_ASP" ||
        { echolog "Please upgrade to libvdpau >= 0.2 if you would like vdpau support." && disable vdpau; }
fi

enabled debug && add_cflags -g"$debuglevel" && add_asflags -g"$debuglevel"
enabled coverage && add_cflags "-fprofile-arcs -ftest-coverage" && add_ldflags "-fprofile-arcs -ftest-coverage"
test -n "$valgrind" && target_exec="$valgrind --error-exitcode=1 --malloc-fill=0x2a --track-origins=yes --leak-check=full --gen-suppressions=all --suppressions=$source_path/tests/fate-valgrind.supp"

# add some useful compiler flags if supported
check_cflags -Wdeclaration-after-statement
check_cflags -Wall
check_cflags -Wno-parentheses
check_cflags -Wno-switch
check_cflags -Wno-format-zero-length
check_cflags -Wdisabled-optimization
check_cflags -Wpointer-arith
check_cflags -Wredundant-decls
check_cflags -Wno-pointer-sign
check_cflags -Wwrite-strings
check_cflags -Wtype-limits
check_cflags -Wundef
check_cflags -Wmissing-prototypes
check_cflags -Wno-pointer-to-int-cast
check_cflags -Wstrict-prototypes
enabled extra_warnings && check_cflags -Winline

# add some linker flags
check_ldflags -Wl,--warn-common
check_ldflags -Wl,-rpath-link=libpostproc:libswresample:libswscale:libavfilter:libavdevice:libavformat:libavcodec:libavutil:libavresample
test_ldflags -Wl,-Bsymbolic && append SHFLAGS -Wl,-Bsymbolic

enabled xmm_clobber_test &&
    check_ldflags -Wl,--wrap,avcodec_open2              \
                  -Wl,--wrap,avcodec_decode_audio4      \
                  -Wl,--wrap,avcodec_decode_video2      \
                  -Wl,--wrap,avcodec_decode_subtitle2   \
                  -Wl,--wrap,avcodec_encode_audio2      \
                  -Wl,--wrap,avcodec_encode_video       \
                  -Wl,--wrap,avcodec_encode_subtitle    \
                  -Wl,--wrap,sws_scale ||
    disable xmm_clobber_test

echo "X{};" > $TMPV
if test_ldflags -Wl,--version-script,$TMPV; then
    append SHFLAGS '-Wl,--version-script,\$(SUBDIR)lib\$(NAME).ver'
    check_cc <<EOF && enable symver_asm_label
void ff_foo(void) __asm__ ("av_foo@VERSION");
void ff_foo(void) { ${inline_asm+__asm__($quotes);} }
EOF
    check_cc <<EOF && enable symver_gnu_asm
__asm__(".symver ff_foo,av_foo@VERSION");
void ff_foo(void) {}
EOF
fi

if [ -z "$optflags" ]; then
    if enabled small; then
        optflags=$cflags_size
    elif enabled optimizations; then
        optflags=$cflags_speed
    else
        optflags=$cflags_noopt
    fi
fi

check_optflags(){
    check_cflags "$@"
    enabled lto && check_ldflags "$@"
}


if enabled lto; then
    test "$cc_type" != "$ld_type" && die "LTO requires same compiler and linker"
    check_cflags  -flto
    check_ldflags -flto $cpuflags
fi

check_optflags $optflags
check_optflags -fno-math-errno
check_optflags -fno-signed-zeros

enabled ftrapv && check_cflags -ftrapv

check_cc -mno-red-zone <<EOF && noredzone_flags="-mno-red-zone"
int x;
EOF


if enabled icc; then
    # Just warnings, no remarks
    check_cflags -w1
    # -wd: Disable following warnings
    # 144, 167, 556: -Wno-pointer-sign
    # 188: enumerated type mixed with another type
    # 1292: attribute "foo" ignored
    # 1419: external declaration in primary source file
    # 10006: ignoring unknown option -fno-signed-zeros
    # 10148: ignoring unknown option -Wno-parentheses
    # 10156: ignoring option '-W'; no argument required
    check_cflags -wd144,167,188,556,1292,1419,10006,10148,10156
    # 11030: Warning unknown option --as-needed
    # 10156: ignoring option '-export'; no argument required
    check_ldflags -wd10156,11030
    # Allow to compile with optimizations
    check_ldflags -march=$cpu
    # icc 11.0 and 11.1 work with ebp_available, but don't pass the test
    enable ebp_available
    if enabled x86_32; then
        icc_version=$($cc -dumpversion)
        test ${icc_version%%.*} -ge 11 &&
            check_cflags -falign-stack=maintain-16-byte ||
            disable aligned_stack
    fi
elif enabled ccc; then
    # disable some annoying warnings
    add_cflags -msg_disable bitnotint
    add_cflags -msg_disable mixfuncvoid
    add_cflags -msg_disable nonstandcast
    add_cflags -msg_disable unsupieee
elif enabled gcc; then
    check_optflags -fno-tree-vectorize
    check_cflags -Werror=implicit-function-declaration
    check_cflags -Werror=missing-prototypes
    check_cflags -Werror=return-type
    check_cflags -Werror=vla
elif enabled llvm_gcc; then
    check_cflags -mllvm -stack-alignment=16
elif enabled clang; then
    check_cflags -mllvm -stack-alignment=16
    check_cflags -Qunused-arguments
    check_cflags -Werror=implicit-function-declaration
    check_cflags -Werror=missing-prototypes
    check_cflags -Werror=return-type
elif enabled armcc; then
    # 2523: use of inline assembler is deprecated
    add_cflags -W${armcc_opt},--diag_suppress=2523
    add_cflags -W${armcc_opt},--diag_suppress=1207
    add_cflags -W${armcc_opt},--diag_suppress=1293 # assignment in condition
    add_cflags -W${armcc_opt},--diag_suppress=3343 # hardfp compat
    add_cflags -W${armcc_opt},--diag_suppress=167  # pointer sign
    add_cflags -W${armcc_opt},--diag_suppress=513  # pointer sign
elif enabled tms470; then
    add_cflags -pds=824 -pds=837
elif enabled pathscale; then
    add_cflags -fstrict-overflow -OPT:wrap_around_unsafe_opt=OFF
elif enabled msvc; then
    enabled x86_32 && disable aligned_stack
fi

case $target_os in
    osf1)
        enabled ccc && add_ldflags '-Wl,-expect_unresolved,*'
    ;;
    plan9)
        add_cppflags -Dmain=plan9_main
    ;;
esac

enabled_any $THREADS_LIST      && enable threads

enabled asm || { arch=c; disable $ARCH_LIST $ARCH_EXT_LIST; }

check_deps $CONFIG_LIST       \
           $CONFIG_EXTRA      \
           $HAVE_LIST         \
           $ALL_COMPONENTS    \


if test $target_os = "haiku"; then
    disable memalign
    disable posix_memalign
fi

! enabled_any memalign posix_memalign aligned_malloc &&
    enabled_any $need_memalign && enable memalign_hack

# add_dep lib dep
# -> enable ${lib}_deps_${dep}
# -> add $dep to ${lib}_deps only once
add_dep() {
    lib=$1
    dep=$2
    enabled "${lib}_deps_${dep}" && return 0
    enable  "${lib}_deps_${dep}"
    prepend "${lib}_deps" $dep
}

# merge deps lib components
# merge all ${component}_deps into ${lib}_deps and ${lib}_deps_*
merge_deps() {
    lib=$1
    shift
    for comp in $*; do
        enabled $comp || continue
        eval "dep=\"\$${comp}_deps\""
        for d in $dep; do
            add_dep $lib $d
        done
    done
}

merge_deps libavfilter $FILTER_LIST

echo "install prefix            $prefix"
echo "source path               $source_path"
echo "C compiler                $cc"
echo "ARCH                      $arch ($cpu)"
if test "$build_suffix" != ""; then
    echo "build suffix              $build_suffix"
fi
if test "$progs_suffix" != ""; then
    echo "progs suffix              $progs_suffix"
fi
if test "$extra_version" != ""; then
    echo "version string suffix     $extra_version"
fi
echo "big-endian                ${bigendian-no}"
echo "runtime cpu detection     ${runtime_cpudetect-no}"
if enabled x86; then
    echo "${yasmexe}                      ${yasm-no}"
    echo "MMX enabled               ${mmx-no}"
    echo "MMXEXT enabled            ${mmxext-no}"
    echo "3DNow! enabled            ${amd3dnow-no}"
    echo "3DNow! extended enabled   ${amd3dnowext-no}"
    echo "SSE enabled               ${sse-no}"
    echo "SSSE3 enabled             ${ssse3-no}"
    echo "AVX enabled               ${avx-no}"
    echo "FMA4 enabled              ${fma4-no}"
    echo "CMOV enabled              ${cmov-no}"
    echo "CMOV is fast              ${fast_cmov-no}"
    echo "EBX available             ${ebx_available-no}"
    echo "EBP available             ${ebp_available-no}"
fi
if enabled arm; then
    echo "ARMv5TE enabled           ${armv5te-no}"
    echo "ARMv6 enabled             ${armv6-no}"
    echo "ARMv6T2 enabled           ${armv6t2-no}"
    echo "VFP enabled               ${vfp-no}"
    echo "NEON enabled              ${neon-no}"
    echo "THUMB enabled             ${thumb-no}"
fi
if enabled mips; then
    echo "MIPS FPU enabled          ${mipsfpu-no}"
    echo "MIPS32R2 enabled          ${mips32r2-no}"
    echo "MIPS DSP R1 enabled       ${mipsdspr1-no}"
    echo "MIPS DSP R2 enabled       ${mipsdspr2-no}"
fi
if enabled ppc; then
    echo "AltiVec enabled           ${altivec-no}"
    echo "PPC 4xx optimizations     ${ppc4xx-no}"
    echo "dcbzl available           ${dcbzl-no}"
fi
if enabled sparc; then
    echo "VIS enabled               ${vis-no}"
fi
echo "debug symbols             ${debug-no}"
echo "strip symbols             ${stripping-no}"
echo "optimize for size         ${small-no}"
echo "optimizations             ${optimizations-no}"
echo "static                    ${static-no}"
echo "shared                    ${shared-no}"
echo "postprocessing support    ${postproc-no}"
echo "new filter support        ${avfilter-no}"
echo "network support           ${network-no}"
echo "threading support         ${thread_type-no}"
echo "safe bitstream reader     ${safe_bitstream_reader-no}"
echo "SDL support               ${sdl-no}"
echo "libdxva2 enabled          ${dxva2-no}"
echo "libva enabled             ${vaapi-no}"
echo "libvdpau enabled          ${vdpau-no}"
echo "AVISynth enabled          ${avisynth-no}"
echo "frei0r enabled            ${frei0r-no}"
echo "gnutls enabled            ${gnutls-no}"
echo "libaacplus enabled        ${libaacplus-no}"
echo "libass enabled            ${libass-no}"
echo "libcaca enabled           ${libcaca-no}"
echo "libcdio support           ${libcdio-no}"
echo "libcelt enabled           ${libcelt-no}"
echo "libdc1394 support         ${libdc1394-no}"
echo "libfaac enabled           ${libfaac-no}"
echo "libfdk-aac enabled        ${libfdk_aac-no}"
echo "libgsm enabled            ${libgsm-no}"
echo "libiec61883 support       ${libiec61883-no}"
echo "libilbc enabled           ${libilbc-no}"
echo "libmodplug enabled        ${libmodplug-no}"
echo "libmp3lame enabled        ${libmp3lame-no}"
echo "libnut enabled            ${libnut-no}"
echo "libopencore-amrnb support ${libopencore_amrnb-no}"
echo "libopencore-amrwb support ${libopencore_amrwb-no}"
echo "libopencv support         ${libopencv-no}"
echo "libopenjpeg enabled       ${libopenjpeg-no}"
echo "libopus enabled           ${libopus-no}"
echo "libpulse enabled          ${libpulse-no}"
echo "librtmp enabled           ${librtmp-no}"
echo "libschroedinger enabled   ${libschroedinger-no}"
echo "libsoxr enabled           ${libsoxr-no}"
echo "libspeex enabled          ${libspeex-no}"
echo "libstagefright-h264 enabled    ${libstagefright_h264-no}"
echo "libtheora enabled         ${libtheora-no}"
echo "libtwolame enabled        ${libtwolame-no}"
echo "libutvideo enabled        ${libutvideo-no}"
echo "libv4l2 enabled           ${libv4l2-no}"
echo "libvo-aacenc support      ${libvo_aacenc-no}"
echo "libvo-amrwbenc support    ${libvo_amrwbenc-no}"
echo "libvorbis enabled         ${libvorbis-no}"
echo "libvpx enabled            ${libvpx-no}"
echo "libx264 enabled           ${libx264-no}"
echo "libxavs enabled           ${libxavs-no}"
echo "libxvid enabled           ${libxvid-no}"
echo "openal enabled            ${openal-no}"
echo "openssl enabled           ${openssl-no}"
echo "zlib enabled              ${zlib-no}"
echo "bzlib enabled             ${bzlib-no}"
echo "texi2html enabled         ${texi2html-no}"
echo "perl enabled              ${perl-no}"
echo "pod2man enabled           ${pod2man-no}"
echo "makeinfo enabled          ${makeinfo-no}"
test -n "$random_seed" &&
    echo "random seed               ${random_seed}"
echo

for type in decoder encoder hwaccel parser demuxer muxer protocol filter bsf indev outdev; do
    echo "Enabled ${type}s:"
    eval list=\$$(toupper $type)_LIST
    print_enabled '_*' $list | sort | pr -r -3 -t
    echo
done

license="LGPL version 2.1 or later"
if enabled nonfree; then
    license="nonfree and unredistributable"
elif enabled gplv3; then
    license="GPL version 3 or later"
elif enabled lgplv3; then
    license="LGPL version 3 or later"
elif enabled gpl; then
    license="GPL version 2 or later"
fi

echo "License: $license"

echo "Creating config.mak and config.h..."

test -e Makefile || $ln_s "$source_path/Makefile" .

enabled stripping || strip="echo skipping strip"

config_files="$TMPH config.mak"

cat > config.mak <<EOF
# Automatically generated by configure - do not modify!
ifndef FFMPEG_CONFIG_MAK
FFMPEG_CONFIG_MAK=1
FFMPEG_CONFIGURATION=$FFMPEG_CONFIGURATION
prefix=$prefix
LIBDIR=\$(DESTDIR)$libdir
SHLIBDIR=\$(DESTDIR)$shlibdir
INCDIR=\$(DESTDIR)$incdir
BINDIR=\$(DESTDIR)$bindir
DATADIR=\$(DESTDIR)$datadir
MANDIR=\$(DESTDIR)$mandir
SRC_PATH=$source_path
ifndef MAIN_MAKEFILE
SRC_PATH:=\$(SRC_PATH:.%=..%)
endif
CC_IDENT=$cc_ident
ARCH=$arch
CC=$cc
CXX=$cxx
AS=$as
LD=$ld
DEPCC=$dep_cc
DEPCCFLAGS=$DEPCCFLAGS \$(CPPFLAGS)
DEPAS=$as
DEPASFLAGS=$DEPASFLAGS \$(CPPFLAGS)
YASM=$yasmexe
DEPYASM=$yasmexe
AR=$ar
ARFLAGS=$arflags
AR_O=$ar_o
RANLIB=$ranlib
CP=cp -p
LN_S=$ln_s
STRIP=$strip
CPPFLAGS=$CPPFLAGS
CFLAGS=$CFLAGS
CXXFLAGS=$CXXFLAGS
ASFLAGS=$ASFLAGS
AS_C=$AS_C
AS_O=$AS_O
CC_C=$CC_C
CC_E=$CC_E
CC_O=$CC_O
CXX_C=$CXX_C
CXX_O=$CXX_O
LD_O=$LD_O
LD_LIB=$LD_LIB
LD_PATH=$LD_PATH
DLLTOOL=$dlltool
LDFLAGS=$LDFLAGS
LDFLAGS-ffserver=$FFSERVERLDFLAGS
SHFLAGS=$(echo $($ldflags_filter $SHFLAGS))
YASMFLAGS=$YASMFLAGS
BUILDSUF=$build_suffix
PROGSSUF=$progs_suffix
FULLNAME=$FULLNAME
LIBPREF=$LIBPREF
LIBSUF=$LIBSUF
LIBNAME=$LIBNAME
SLIBPREF=$SLIBPREF
SLIBSUF=$SLIBSUF
EXESUF=$EXESUF
EXTRA_VERSION=$extra_version
CCDEP=$CCDEP
CXXDEP=$CXXDEP
CCDEP_FLAGS=$CCDEP_FLAGS
ASDEP=$ASDEP
ASDEP_FLAGS=$ASDEP_FLAGS
CC_DEPFLAGS=$CC_DEPFLAGS
AS_DEPFLAGS=$AS_DEPFLAGS
HOSTCC=$host_cc
HOSTLD=$host_ld
HOSTCFLAGS=$host_cflags
HOSTEXESUF=$HOSTEXESUF
HOSTLDFLAGS=$host_ldflags
HOSTLIBS=$host_libs
DEPHOSTCC=$host_cc
DEPHOSTCCFLAGS=$DEPHOSTCCFLAGS \$(HOSTCCFLAGS)
HOSTCCDEP=$HOSTCCDEP
HOSTCCDEP_FLAGS=$HOSTCCDEP_FLAGS
HOSTCC_DEPFLAGS=$HOSTCC_DEPFLAGS
HOSTCC_C=$HOSTCC_C
HOSTCC_O=$HOSTCC_O
HOSTLD_O=$HOSTLD_O
TARGET_EXEC=$target_exec
TARGET_PATH=$target_path
LIBS-ffplay=$sdl_libs
CFLAGS-ffplay=$sdl_cflags
ZLIB=$($ldflags_filter -lz)
LIB_INSTALL_EXTRA_CMD=$LIB_INSTALL_EXTRA_CMD
EXTRALIBS=$extralibs
COMPAT_OBJS=$compat_objs
EXEOBJS=$exeobjs
INSTALL=$install
LIBTARGET=${LIBTARGET}
SLIBNAME=${SLIBNAME}
SLIBNAME_WITH_VERSION=${SLIBNAME_WITH_VERSION}
SLIBNAME_WITH_MAJOR=${SLIBNAME_WITH_MAJOR}
SLIB_CREATE_DEF_CMD=${SLIB_CREATE_DEF_CMD}
SLIB_EXTRA_CMD=${SLIB_EXTRA_CMD}
SLIB_INSTALL_NAME=${SLIB_INSTALL_NAME}
SLIB_INSTALL_LINKS=${SLIB_INSTALL_LINKS}
SLIB_INSTALL_EXTRA_LIB=${SLIB_INSTALL_EXTRA_LIB}
SLIB_INSTALL_EXTRA_SHLIB=${SLIB_INSTALL_EXTRA_SHLIB}
SAMPLES:=${samples:-\$(FATE_SAMPLES)}
NOREDZONE_FLAGS=$noredzone_flags
EOF

get_version(){
    lcname=lib${1}
    name=$(toupper $lcname)
    file=$source_path/$lcname/version.h
    eval $(awk "/#define ${name}_VERSION_M/ { print \$2 \"=\" \$3 }" "$file")
    eval ${name}_VERSION=\$${name}_VERSION_MAJOR.\$${name}_VERSION_MINOR.\$${name}_VERSION_MICRO
    eval echo "${lcname}_VERSION=\$${name}_VERSION" >> config.mak
    eval echo "${lcname}_VERSION_MAJOR=\$${name}_VERSION_MAJOR" >> config.mak
}

map 'get_version $v' $LIBRARY_LIST

cat > $TMPH <<EOF
/* Automatically generated by configure - do not modify! */
#ifndef FFMPEG_CONFIG_H
#define FFMPEG_CONFIG_H
#define FFMPEG_CONFIGURATION "$(c_escape $FFMPEG_CONFIGURATION)"
#define FFMPEG_LICENSE "$(c_escape $license)"
#define FFMPEG_DATADIR "$(eval c_escape $datadir)"
#define AVCONV_DATADIR "$(eval c_escape $datadir)"
#define CC_IDENT "$(c_escape ${cc_ident:-Unknown compiler})"
#define av_restrict $_restrict
#define EXTERN_PREFIX "${extern_prefix}"
#define EXTERN_ASM ${extern_prefix}
#define SLIBSUF "$SLIBSUF"
#define HAVE_MMX2 HAVE_MMXEXT
EOF

test -n "$assert_level" &&
    echo "#define ASSERT_LEVEL $assert_level" >>$TMPH

test -n "$malloc_prefix" &&
    echo "#define MALLOC_PREFIX $malloc_prefix" >>$TMPH

if enabled yasm; then
    append config_files $TMPASM
    printf '' >$TMPASM
fi

print_config ARCH_   "$config_files" $ARCH_LIST
print_config HAVE_   "$config_files" $HAVE_LIST
print_config CONFIG_ "$config_files" $CONFIG_LIST       \
                                     $CONFIG_EXTRA      \
                                     $ALL_COMPONENTS    \

echo "#endif /* FFMPEG_CONFIG_H */" >> $TMPH
echo "endif # FFMPEG_CONFIG_MAK" >> config.mak

# Do not overwrite an unchanged config.h to avoid superfluous rebuilds.
cp_if_changed $TMPH config.h
touch .config

enabled yasm && cp_if_changed $TMPASM config.asm

cat > $TMPH <<EOF
/* Generated by ffconf */
#ifndef AVUTIL_AVCONFIG_H
#define AVUTIL_AVCONFIG_H
EOF

print_config AV_HAVE_ $TMPH $HAVE_LIST_PUB

echo "#endif /* AVUTIL_AVCONFIG_H */" >> $TMPH

cp_if_changed $TMPH libavutil/avconfig.h

if test -n "$WARNINGS"; then
    printf "\n$WARNINGS"
    enabled fatal_warnings && exit 1
fi

# build pkg-config files

pkgconfig_generate(){
    name=$1
    shortname=${name#lib}${build_suffix}
    comment=$2
    version=$3
    libs=$4
    requires=$5
    enabled ${name#lib} || return 0
    mkdir -p $name
    cat <<EOF > $name/$name.pc
prefix=$prefix
exec_prefix=\${prefix}
libdir=$libdir
includedir=$incdir

Name: $name
Description: $comment
Version: $version
Requires: $(enabled shared || echo $requires)
Requires.private: $(enabled shared && echo $requires)
Conflicts:
Libs: -L\${libdir} -l${shortname} $(enabled shared || echo $libs)
Libs.private: $(enabled shared && echo $libs)
Cflags: -I\${includedir}
EOF

mkdir -p doc/examples/pc-uninstalled
includedir=${source_path}
[ "$includedir" = . ] && includedir="\${pcfiledir}/../../.."
    cat <<EOF > doc/examples/pc-uninstalled/$name.pc
prefix=
exec_prefix=
libdir=\${pcfiledir}/../../../$name
includedir=${includedir}

Name: $name
Description: $comment
Version: $version
Requires: $requires
Conflicts:
Libs: -L\${libdir} -l${shortname} $(enabled shared || echo $libs)
Cflags: -I\${includedir}
EOF
}

libavfilter_pc_deps="libavutil = $LIBAVUTIL_VERSION"
enabled libavfilter_deps_avcodec    && prepend libavfilter_pc_deps "libavcodec = $LIBAVCODEC_VERSION,"
enabled libavfilter_deps_avformat   && prepend libavfilter_pc_deps "libavformat = $LIBAVFORMAT_VERSION,"
enabled libavfilter_deps_avresample && prepend libavfilter_pc_deps "libavresample = $LIBAVRESAMPLE_VERSION,"
enabled libavfilter_deps_swscale    && prepend libavfilter_pc_deps "libswscale = $LIBSWSCALE_VERSION,"
enabled libavfilter_deps_swresample && prepend libavfilter_pc_deps "libswresample = $LIBSWRESAMPLE_VERSION,"
enabled libavfilter_deps_postproc   && prepend libavfilter_pc_deps "libpostproc = $LIBPOSTPROC_VERSION,"
libavfilter_pc_deps=${libavfilter_pc_deps%, }

libavdevice_pc_deps="libavformat = $LIBAVFORMAT_VERSION"
enabled lavfi_indev && prepend libavdevice_pc_deps "libavfilter = $LIBAVFILTER_VERSION,"

pkgconfig_generate libavutil "FFmpeg utility library" "$LIBAVUTIL_VERSION" "$LIBM"
pkgconfig_generate libavcodec "FFmpeg codec library" "$LIBAVCODEC_VERSION" "$extralibs" "libavutil = $LIBAVUTIL_VERSION"
pkgconfig_generate libavformat "FFmpeg container format library" "$LIBAVFORMAT_VERSION" "$extralibs" "libavcodec = $LIBAVCODEC_VERSION"
pkgconfig_generate libavdevice "FFmpeg device handling library" "$LIBAVDEVICE_VERSION" "$extralibs" "$libavdevice_pc_deps"
pkgconfig_generate libavfilter "FFmpeg video filtering library" "$LIBAVFILTER_VERSION" "$extralibs" "$libavfilter_pc_deps"
pkgconfig_generate libpostproc "FFmpeg postprocessing library" "$LIBPOSTPROC_VERSION" "" "libavutil = $LIBAVUTIL_VERSION"
pkgconfig_generate libavresample "Libav audio resampling library" "$LIBAVRESAMPLE_VERSION" "$extralibs" "libavutil = $LIBAVUTIL_VERSION"
pkgconfig_generate libswscale "FFmpeg image rescaling library" "$LIBSWSCALE_VERSION" "$LIBM" "libavutil = $LIBAVUTIL_VERSION"
pkgconfig_generate libswresample "FFmpeg audio resampling library" "$LIBSWRESAMPLE_VERSION" "$LIBM" "libavutil = $LIBAVUTIL_VERSION"

fix_ffmpeg_remote(){
    git_remote_from=$1
    git_remote_to=$2
    fixme_remote=$(git --git-dir=$source_path/.git --work-tree=$source_path remote -v | grep $git_remote_from | cut -f 1 | sort | uniq)
    if [ "$fixme_remote" != "" ]; then
        echolog "
Outdated domain in git config, the official domain for ffmpeg git is since
November 2011, source.ffmpeg.org, both the old and the new point to the same
repository and server. To update it enter the following commands:
"
        for remote in $fixme_remote; do
            echolog "git remote set-url $remote $git_remote_to"
        done
    fi
}

if test -f "$source_path/.git/config"; then
    remote_from=git.videolan.org
    remote_to=source.ffmpeg.org
    fix_ffmpeg_remote git@$remote_from:ffmpeg   git@$remote_to:ffmpeg
    fix_ffmpeg_remote git://$remote_from/ffmpeg git://$remote_to/ffmpeg
fi<|MERGE_RESOLUTION|>--- conflicted
+++ resolved
@@ -3154,15 +3154,6 @@
         enabled gcc || check_ldflags -Wl,-zmuldefs
         ;;
     openbsd|bitrig)
-<<<<<<< HEAD
-        # On OpenBSD 4.5. the compiler does not use PIC unless
-        # explicitly using -fPIC. FFmpeg builds fine without PIC,
-        # however the generated executable will not do anything
-        # (simply quits with exit-code 1, no crash, no output).
-        # Thus explicitly enable PIC here.
-        enable pic
-=======
->>>>>>> 528878ee
         disable symver
         SHFLAGS='-shared'
         SLIBNAME_WITH_MAJOR='$(SLIBNAME).$(LIBVERSION)'
