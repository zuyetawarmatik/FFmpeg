--- conflicted
+++ resolved
@@ -705,16 +705,10 @@
         /* Check if this stream still is on an earlier segment number, or
          * has the packet with the lowest dts */
         if (var->pkt.data) {
-<<<<<<< HEAD
-            if(minvariant < 0) {
-=======
             if (minvariant < 0 ||
-                var->cur_seq_no <  c->variants[minvariant]->cur_seq_no ||
-               (var->cur_seq_no == c->variants[minvariant]->cur_seq_no &&
-                var->pkt.dts    <  c->variants[minvariant]->pkt.dts))
->>>>>>> eb33ba04
+                var->cur_seq_no < c->variants[minvariant]->cur_seq_no) {
                 minvariant = i;
-            } else {
+            } else if (var->cur_seq_no == c->variants[minvariant]->cur_seq_no) {
                 struct variant *minvar = c->variants[minvariant];
                 int64_t dts    =    var->pkt.dts;
                 int64_t mindts = minvar->pkt.dts;
