--- conflicted
+++ resolved
@@ -756,7 +756,10 @@
 static void parse_waveformatex(AVIOContext *pb, AVCodecContext *c)
 {
     ff_asf_guid subformat;
-    c->bits_per_coded_sample = avio_rl16(pb);
+    int bps = avio_rl16(pb);
+    if (bps)
+        c->bits_per_coded_sample = bps;
+
     c->channel_layout        = avio_rl32(pb); /* dwChannelMask */
 
     ff_get_guid(pb, &subformat);
@@ -800,30 +803,7 @@
         size  -= 18;
         cbSize = FFMIN(size, cbSize);
         if (cbSize >= 22 && id == 0xfffe) { /* WAVEFORMATEXTENSIBLE */
-<<<<<<< HEAD
-            ff_asf_guid subformat;
-            int bps = avio_rl16(pb);
-            if (bps)
-                codec->bits_per_coded_sample = bps;
-            codec->channel_layout        = avio_rl32(pb); /* dwChannelMask */
-
-            ff_get_guid(pb, &subformat);
-            if (!memcmp(subformat + 4,
-                        (const uint8_t[]){ FF_MEDIASUBTYPE_BASE_GUID }, 12)) {
-                codec->codec_tag = AV_RL32(subformat);
-                codec->codec_id  = ff_wav_codec_get_id(codec->codec_tag,
-                                                       codec->bits_per_coded_sample);
-            } else {
-                codec->codec_id = ff_codec_guid_get_id(ff_codec_wav_guids,
-                                                       subformat);
-                if (!codec->codec_id)
-                    av_log(codec, AV_LOG_WARNING,
-                           "unknown subformat: "FF_PRI_GUID"\n",
-                           FF_ARG_GUID(subformat));
-            }
-=======
             parse_waveformatex(pb, codec);
->>>>>>> b845f5e9
             cbSize -= 22;
             size   -= 22;
         }
