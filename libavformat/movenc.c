--- conflicted
+++ resolved
@@ -1426,7 +1426,6 @@
     return updateSize(pb, pos);
 }
 
-<<<<<<< HEAD
 static int mov_write_tfhd_tag(AVIOContext *pb, MOVTrack *track, AVStream *st)
 {
     int64_t pos = avio_tell(pb);
@@ -1493,10 +1492,6 @@
     return updateSize(pb, pos);
 }
 
-#if 0
-/* TODO: Not sorted out, but not necessary either */
-=======
->>>>>>> d3b8bde2
 static int mov_write_iods_tag(AVIOContext *pb, MOVMuxContext *mov)
 {
     int i, has_audio = 0, has_video = 0;
