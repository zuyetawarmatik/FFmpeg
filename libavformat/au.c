--- conflicted
+++ resolved
@@ -32,25 +32,11 @@
 #include "avio_internal.h"
 #include "pcm.h"
 
-<<<<<<< HEAD
 /* if we don't know the size in advance */
 #define AU_UNKNOWN_SIZE ((uint32_t)(~0))
 /* the specification requires an annotation field of at least eight bytes */
 #define AU_HEADER_SIZE (24+8)
 
-/* The libavcodec codecs we support, and the IDs they have in the file */
-static const AVCodecTag codec_au_tags[] = {
-    { AV_CODEC_ID_PCM_MULAW, 1 },
-    { AV_CODEC_ID_PCM_S8, 2 },
-    { AV_CODEC_ID_PCM_S16BE, 3 },
-    { AV_CODEC_ID_PCM_S24BE, 4 },
-    { AV_CODEC_ID_PCM_S32BE, 5 },
-    { AV_CODEC_ID_PCM_F32BE, 6 },
-    { AV_CODEC_ID_PCM_F64BE, 7 },
-    { AV_CODEC_ID_ADPCM_G722, 24 },
-    { AV_CODEC_ID_PCM_ALAW, 27 },
-    { AV_CODEC_ID_NONE, 0 },
-=======
 static const AVCodecTag codec_au_tags[] = {
     { AV_CODEC_ID_PCM_MULAW,  1 },
     { AV_CODEC_ID_PCM_S8,     2 },
@@ -59,9 +45,9 @@
     { AV_CODEC_ID_PCM_S32BE,  5 },
     { AV_CODEC_ID_PCM_F32BE,  6 },
     { AV_CODEC_ID_PCM_F64BE,  7 },
+    { AV_CODEC_ID_ADPCM_G722,24 },
     { AV_CODEC_ID_PCM_ALAW,  27 },
     { AV_CODEC_ID_NONE,       0 },
->>>>>>> fd9147f1
 };
 
 #if CONFIG_AU_DEMUXER
@@ -91,16 +77,12 @@
     if (tag != MKTAG('.', 's', 'n', 'd'))
         return AVERROR_INVALIDDATA;
     size = avio_rb32(pb); /* header size */
-<<<<<<< HEAD
     data_size = avio_rb32(pb); /* data size in bytes */
 
     if (data_size < 0 && data_size != AU_UNKNOWN_SIZE) {
         av_log(s, AV_LOG_ERROR, "Invalid negative data size '%d' found\n", data_size);
         return AVERROR_INVALIDDATA;
     }
-=======
-    avio_rb32(pb);        /* data size */
->>>>>>> fd9147f1
 
     id       = avio_rb32(pb);
     rate     = avio_rb32(pb);
@@ -136,19 +118,11 @@
 
     st = avformat_new_stream(s, NULL);
     if (!st)
-<<<<<<< HEAD
         return AVERROR(ENOMEM);
-    st->codec->codec_type = AVMEDIA_TYPE_AUDIO;
-    st->codec->codec_tag = id;
-    st->codec->codec_id = codec;
-    st->codec->channels = channels;
-=======
-        return -1;
     st->codec->codec_type  = AVMEDIA_TYPE_AUDIO;
     st->codec->codec_tag   = id;
     st->codec->codec_id    = codec;
     st->codec->channels    = channels;
->>>>>>> fd9147f1
     st->codec->sample_rate = rate;
     st->codec->bit_rate    = channels * rate * bps;
     st->codec->block_align = FFMAX(bps * st->codec->channels / 8, 1);
@@ -197,24 +171,15 @@
 {
     if (!enc->codec_tag)
         return -1;
-<<<<<<< HEAD
-    ffio_wfourcc(pb, ".snd");    /* magic number */
-    avio_wb32(pb, AU_HEADER_SIZE);  /* header size */
-    avio_wb32(pb, AU_UNKNOWN_SIZE); /* data size */
-    avio_wb32(pb, (uint32_t)enc->codec_tag);     /* codec ID */
-    avio_wb32(pb, enc->sample_rate);
-    avio_wb32(pb, (uint32_t)enc->channels);
-    avio_wb64(pb, 0); /* annotation field */
-=======
 
     ffio_wfourcc(pb, ".snd");                   /* magic number */
-    avio_wb32(pb, 24);                          /* header size */
+    avio_wb32(pb, AU_HEADER_SIZE);              /* header size */
     avio_wb32(pb, AU_UNKNOWN_SIZE);             /* data size */
     avio_wb32(pb, (uint32_t)enc->codec_tag);    /* codec ID */
     avio_wb32(pb, enc->sample_rate);
     avio_wb32(pb, (uint32_t)enc->channels);
-
->>>>>>> fd9147f1
+    avio_wb64(pb, 0); /* annotation field */
+
     return 0;
 }
 
@@ -222,17 +187,8 @@
 {
     AVIOContext *pb = s->pb;
 
-<<<<<<< HEAD
-    /* format header */
-    if (put_au_header(pb, s->streams[0]->codec) < 0) {
+    if (put_au_header(pb, s->streams[0]->codec) < 0)
         return AVERROR(EINVAL);
-    }
-=======
-    s->priv_data = NULL;
-
-    if (put_au_header(pb, s->streams[0]->codec) < 0)
-        return -1;
->>>>>>> fd9147f1
 
     avio_flush(pb);
 
@@ -242,15 +198,9 @@
 static int au_write_trailer(AVFormatContext *s)
 {
     AVIOContext *pb = s->pb;
-<<<<<<< HEAD
     int64_t file_size = avio_tell(pb);
 
     if (s->pb->seekable && file_size < INT32_MAX) {
-=======
-    int64_t file_size;
-
-    if (s->pb->seekable) {
->>>>>>> fd9147f1
         /* update file size */
         avio_seek(pb, 8, SEEK_SET);
         avio_wb32(pb, (uint32_t)(file_size - AU_HEADER_SIZE));
