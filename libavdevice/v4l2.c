--- conflicted
+++ resolved
@@ -689,19 +689,11 @@
 #define DEC AV_OPT_FLAG_DECODING_PARAM
 
 static const AVOption options[] = {
-<<<<<<< HEAD
-    { "standard", "", OFFSET(standard), FF_OPT_TYPE_STRING, {.str = NULL }, 0, 0, AV_OPT_FLAG_DECODING_PARAM },
-    { "channel",  "", OFFSET(channel),  FF_OPT_TYPE_INT,    {.dbl = 0 }, 0, INT_MAX, AV_OPT_FLAG_DECODING_PARAM },
-    { "video_size", "A string describing frame size, such as 640x480 or hd720.", OFFSET(video_size), FF_OPT_TYPE_STRING, {.str = NULL}, 0, 0, DEC },
-    { "pixel_format", "", OFFSET(pixel_format), FF_OPT_TYPE_STRING, {.str = NULL}, 0, 0, DEC },
-    { "framerate", "", OFFSET(framerate), FF_OPT_TYPE_STRING, {.str = NULL}, 0, 0, DEC },
-=======
-    { "standard", "", offsetof(struct video_data, standard), AV_OPT_TYPE_STRING, {.str = NULL }, 0, 0, AV_OPT_FLAG_DECODING_PARAM },
-    { "channel",  "", offsetof(struct video_data, channel),  AV_OPT_TYPE_INT,    {.dbl = 0 }, 0, INT_MAX, AV_OPT_FLAG_DECODING_PARAM },
+    { "standard", "", OFFSET(standard), AV_OPT_TYPE_STRING, {.str = NULL }, 0, 0, AV_OPT_FLAG_DECODING_PARAM },
+    { "channel",  "", OFFSET(channel),  AV_OPT_TYPE_INT,    {.dbl = 0 }, 0, INT_MAX, AV_OPT_FLAG_DECODING_PARAM },
     { "video_size", "A string describing frame size, such as 640x480 or hd720.", OFFSET(video_size), AV_OPT_TYPE_STRING, {.str = NULL}, 0, 0, DEC },
     { "pixel_format", "", OFFSET(pixel_format), AV_OPT_TYPE_STRING, {.str = NULL}, 0, 0, DEC },
     { "framerate", "", OFFSET(framerate), AV_OPT_TYPE_STRING, {.str = NULL}, 0, 0, DEC },
->>>>>>> 47a1d794
     { NULL },
 };
 
