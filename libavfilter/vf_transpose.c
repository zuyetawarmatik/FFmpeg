/*
 * Copyright (c) 2010 Stefano Sabatini
 * Copyright (c) 2008 Vitor Sessak
 *
 * This file is part of FFmpeg.
 *
 * FFmpeg is free software; you can redistribute it and/or
 * modify it under the terms of the GNU Lesser General Public
 * License as published by the Free Software Foundation; either
 * version 2.1 of the License, or (at your option) any later version.
 *
 * FFmpeg is distributed in the hope that it will be useful,
 * but WITHOUT ANY WARRANTY; without even the implied warranty of
 * MERCHANTABILITY or FITNESS FOR A PARTICULAR PURPOSE.  See the GNU
 * Lesser General Public License for more details.
 *
 * You should have received a copy of the GNU Lesser General Public
 * License along with FFmpeg; if not, write to the Free Software
 * Foundation, Inc., 51 Franklin Street, Fifth Floor, Boston, MA 02110-1301 USA
 */

/**
 * @file
 * transposition filter
 * Based on MPlayer libmpcodecs/vf_rotate.c.
 */

#include <stdio.h>

#include "libavutil/intreadwrite.h"
#include "libavutil/opt.h"
#include "libavutil/pixdesc.h"
#include "libavutil/imgutils.h"
#include "libavutil/internal.h"
#include "avfilter.h"
#include "formats.h"
#include "internal.h"
#include "video.h"

typedef enum {
    TRANSPOSE_PT_TYPE_NONE,
    TRANSPOSE_PT_TYPE_LANDSCAPE,
    TRANSPOSE_PT_TYPE_PORTRAIT,
} PassthroughType;

typedef struct {
    const AVClass *class;
    int hsub, vsub;
    int pixsteps[4];

    /* 0    Rotate by 90 degrees counterclockwise and vflip. */
    /* 1    Rotate by 90 degrees clockwise.                  */
    /* 2    Rotate by 90 degrees counterclockwise.           */
    /* 3    Rotate by 90 degrees clockwise and vflip.        */
    int dir;
    PassthroughType passthrough; ///< landscape passthrough mode enabled
} TransContext;

#define OFFSET(x) offsetof(TransContext, x)
#define FLAGS AV_OPT_FLAG_FILTERING_PARAM|AV_OPT_FLAG_VIDEO_PARAM

static const AVOption transpose_options[] = {
    { "dir", "set transpose direction", OFFSET(dir), AV_OPT_TYPE_INT, {.i64=0},  0, 7, FLAGS },

    { "passthrough", "do not apply transposition if the input matches the specified geometry",
      OFFSET(passthrough), AV_OPT_TYPE_INT, {.i64=TRANSPOSE_PT_TYPE_NONE},  0, INT_MAX, FLAGS, "passthrough" },
    { "none",      "always apply transposition",   0, AV_OPT_TYPE_CONST, {.i64=TRANSPOSE_PT_TYPE_NONE},      INT_MIN, INT_MAX, FLAGS, "passthrough" },
    { "portrait",  "preserve portrait geometry",   0, AV_OPT_TYPE_CONST, {.i64=TRANSPOSE_PT_TYPE_PORTRAIT},  INT_MIN, INT_MAX, FLAGS, "passthrough" },
    { "landscape", "preserve landscape geometry",  0, AV_OPT_TYPE_CONST, {.i64=TRANSPOSE_PT_TYPE_LANDSCAPE}, INT_MIN, INT_MAX, FLAGS, "passthrough" },

    { NULL },
};

AVFILTER_DEFINE_CLASS(transpose);

static av_cold int init(AVFilterContext *ctx, const char *args)
{
    TransContext *trans = ctx->priv;
    const char *shorthand[] = { "dir", "passthrough", NULL };

    trans->class = &transpose_class;
    av_opt_set_defaults(trans);

    return av_opt_set_from_string(trans, args, shorthand, "=", ":");
}

static int query_formats(AVFilterContext *ctx)
{
    AVFilterFormats *pix_fmts = NULL;
    int fmt;

    for (fmt = 0; fmt < AV_PIX_FMT_NB; fmt++) {
        const AVPixFmtDescriptor *desc = av_pix_fmt_desc_get(fmt);
        if (!(desc->flags & PIX_FMT_PAL ||
              desc->flags & PIX_FMT_HWACCEL ||
              desc->flags & PIX_FMT_BITSTREAM ||
              desc->log2_chroma_w != desc->log2_chroma_h))
            ff_add_format(&pix_fmts, fmt);
    }


    ff_set_common_formats(ctx, pix_fmts);
    return 0;
}

static int config_props_output(AVFilterLink *outlink)
{
    AVFilterContext *ctx = outlink->src;
    TransContext *trans = ctx->priv;
    AVFilterLink *inlink = ctx->inputs[0];
    const AVPixFmtDescriptor *desc_out = av_pix_fmt_desc_get(outlink->format);
    const AVPixFmtDescriptor *desc_in  = av_pix_fmt_desc_get(inlink->format);

    if (trans->dir&4) {
        av_log(ctx, AV_LOG_WARNING,
               "dir values greater than 3 are deprecated, use the passthrough option instead\n");
        trans->dir &= 3;
        trans->passthrough = TRANSPOSE_PT_TYPE_LANDSCAPE;
    }

    if ((inlink->w >= inlink->h && trans->passthrough == TRANSPOSE_PT_TYPE_LANDSCAPE) ||
        (inlink->w <= inlink->h && trans->passthrough == TRANSPOSE_PT_TYPE_PORTRAIT)) {
        av_log(ctx, AV_LOG_VERBOSE,
               "w:%d h:%d -> w:%d h:%d (passthrough mode)\n",
               inlink->w, inlink->h, inlink->w, inlink->h);
        return 0;
    } else {
        trans->passthrough = TRANSPOSE_PT_TYPE_NONE;
    }

    trans->hsub = desc_in->log2_chroma_w;
    trans->vsub = desc_in->log2_chroma_h;

    av_image_fill_max_pixsteps(trans->pixsteps, NULL, desc_out);

    outlink->w = inlink->h;
    outlink->h = inlink->w;

    if (inlink->sample_aspect_ratio.num){
        outlink->sample_aspect_ratio = av_div_q((AVRational){1,1}, inlink->sample_aspect_ratio);
    } else
        outlink->sample_aspect_ratio = inlink->sample_aspect_ratio;

    av_log(ctx, AV_LOG_VERBOSE, "w:%d h:%d dir:%d -> w:%d h:%d rotation:%s vflip:%d\n",
           inlink->w, inlink->h, trans->dir, outlink->w, outlink->h,
           trans->dir == 1 || trans->dir == 3 ? "clockwise" : "counterclockwise",
           trans->dir == 0 || trans->dir == 3);
    return 0;
}

<<<<<<< HEAD
static AVFilterBufferRef *get_video_buffer(AVFilterLink *inlink, int perms, int w, int h)
{
    TransContext *trans = inlink->dst->priv;

    return trans->passthrough ?
        ff_null_get_video_buffer   (inlink, perms, w, h) :
        ff_default_get_video_buffer(inlink, perms, w, h);
}

static int filter_frame(AVFilterLink *inlink, AVFilterBufferRef *in)
=======
static int filter_frame(AVFilterLink *inlink, AVFrame *in)
>>>>>>> 7e350379
{
    TransContext *trans = inlink->dst->priv;
<<<<<<< HEAD
    AVFilterLink *outlink = inlink->dst->outputs[0];
    AVFilterBufferRef *out;
    int plane;

    if (trans->passthrough)
        return ff_filter_frame(outlink, in);

    out = ff_get_video_buffer(outlink, AV_PERM_WRITE, outlink->w, outlink->h);
=======
    AVFrame *out;
    int plane;

    out = ff_get_video_buffer(outlink, outlink->w, outlink->h);
>>>>>>> 7e350379
    if (!out) {
        av_frame_free(&in);
        return AVERROR(ENOMEM);
    }

    out->pts = in->pts;

<<<<<<< HEAD
    if (in->video->sample_aspect_ratio.num == 0) {
        out->video->sample_aspect_ratio = in->video->sample_aspect_ratio;
    } else {
        out->video->sample_aspect_ratio.num = in->video->sample_aspect_ratio.den;
        out->video->sample_aspect_ratio.den = in->video->sample_aspect_ratio.num;
=======
    if (in->sample_aspect_ratio.num == 0) {
        out->sample_aspect_ratio = in->sample_aspect_ratio;
    } else {
        out->sample_aspect_ratio.num = in->sample_aspect_ratio.den;
        out->sample_aspect_ratio.den = in->sample_aspect_ratio.num;
>>>>>>> 7e350379
    }

    for (plane = 0; out->data[plane]; plane++) {
        int hsub = plane == 1 || plane == 2 ? trans->hsub : 0;
        int vsub = plane == 1 || plane == 2 ? trans->vsub : 0;
        int pixstep = trans->pixsteps[plane];
        int inh  = in->height  >> vsub;
        int outw = out->width  >> hsub;
        int outh = out->height >> vsub;
        uint8_t *dst, *src;
        int dstlinesize, srclinesize;
        int x, y;

        dst = out->data[plane];
        dstlinesize = out->linesize[plane];
        src = in->data[plane];
        srclinesize = in->linesize[plane];

        if (trans->dir&1) {
            src +=  in->linesize[plane] * (inh-1);
            srclinesize *= -1;
        }

        if (trans->dir&2) {
            dst += out->linesize[plane] * (outh-1);
            dstlinesize *= -1;
        }

        for (y = 0; y < outh; y++) {
            switch (pixstep) {
            case 1:
                for (x = 0; x < outw; x++)
                    dst[x] = src[x*srclinesize + y];
                break;
            case 2:
                for (x = 0; x < outw; x++)
                    *((uint16_t *)(dst + 2*x)) = *((uint16_t *)(src + x*srclinesize + y*2));
                break;
            case 3:
                for (x = 0; x < outw; x++) {
                    int32_t v = AV_RB24(src + x*srclinesize + y*3);
                    AV_WB24(dst + 3*x, v);
                }
                break;
            case 4:
                for (x = 0; x < outw; x++)
                    *((uint32_t *)(dst + 4*x)) = *((uint32_t *)(src + x*srclinesize + y*4));
                break;
            case 6:
                for (x = 0; x < outw; x++) {
                    int64_t v = AV_RB48(src + x*srclinesize + y*6);
                    AV_WB48(dst + 6*x, v);
                }
                break;
            case 8:
                for (x = 0; x < outw; x++)
                    *((uint64_t *)(dst + 8*x)) = *((uint64_t *)(src + x*srclinesize + y*8));
                break;
            }
            dst += dstlinesize;
        }
    }

    av_frame_free(&in);
    return ff_filter_frame(outlink, out);
}

static const AVFilterPad avfilter_vf_transpose_inputs[] = {
    {
        .name        = "default",
        .type        = AVMEDIA_TYPE_VIDEO,
        .get_video_buffer= get_video_buffer,
        .filter_frame = filter_frame,
    },
    { NULL }
};

static const AVFilterPad avfilter_vf_transpose_outputs[] = {
    {
        .name         = "default",
        .config_props = config_props_output,
        .type         = AVMEDIA_TYPE_VIDEO,
    },
    { NULL }
};

AVFilter avfilter_vf_transpose = {
    .name      = "transpose",
    .description = NULL_IF_CONFIG_SMALL("Transpose input video."),

    .init = init,
    .priv_size = sizeof(TransContext),

    .query_formats = query_formats,

    .inputs    = avfilter_vf_transpose_inputs,
    .outputs   = avfilter_vf_transpose_outputs,
    .priv_class = &transpose_class,
};<|MERGE_RESOLUTION|>--- conflicted
+++ resolved
@@ -148,37 +148,26 @@
     return 0;
 }
 
-<<<<<<< HEAD
-static AVFilterBufferRef *get_video_buffer(AVFilterLink *inlink, int perms, int w, int h)
+static AVFrame *get_video_buffer(AVFilterLink *inlink, int w, int h)
 {
     TransContext *trans = inlink->dst->priv;
 
     return trans->passthrough ?
-        ff_null_get_video_buffer   (inlink, perms, w, h) :
-        ff_default_get_video_buffer(inlink, perms, w, h);
-}
-
-static int filter_frame(AVFilterLink *inlink, AVFilterBufferRef *in)
-=======
+        ff_null_get_video_buffer   (inlink, w, h) :
+        ff_default_get_video_buffer(inlink, w, h);
+}
+
 static int filter_frame(AVFilterLink *inlink, AVFrame *in)
->>>>>>> 7e350379
 {
     TransContext *trans = inlink->dst->priv;
-<<<<<<< HEAD
     AVFilterLink *outlink = inlink->dst->outputs[0];
-    AVFilterBufferRef *out;
+    AVFrame *out;
     int plane;
 
     if (trans->passthrough)
         return ff_filter_frame(outlink, in);
 
-    out = ff_get_video_buffer(outlink, AV_PERM_WRITE, outlink->w, outlink->h);
-=======
-    AVFrame *out;
-    int plane;
-
     out = ff_get_video_buffer(outlink, outlink->w, outlink->h);
->>>>>>> 7e350379
     if (!out) {
         av_frame_free(&in);
         return AVERROR(ENOMEM);
@@ -186,19 +175,11 @@
 
     out->pts = in->pts;
 
-<<<<<<< HEAD
-    if (in->video->sample_aspect_ratio.num == 0) {
-        out->video->sample_aspect_ratio = in->video->sample_aspect_ratio;
-    } else {
-        out->video->sample_aspect_ratio.num = in->video->sample_aspect_ratio.den;
-        out->video->sample_aspect_ratio.den = in->video->sample_aspect_ratio.num;
-=======
     if (in->sample_aspect_ratio.num == 0) {
         out->sample_aspect_ratio = in->sample_aspect_ratio;
     } else {
         out->sample_aspect_ratio.num = in->sample_aspect_ratio.den;
         out->sample_aspect_ratio.den = in->sample_aspect_ratio.num;
->>>>>>> 7e350379
     }
 
     for (plane = 0; out->data[plane]; plane++) {
