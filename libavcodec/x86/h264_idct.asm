;*****************************************************************************
;* MMX/SSE2-optimized H.264 iDCT
;*****************************************************************************
;* Copyright (C) 2004-2005 Michael Niedermayer, Loren Merritt
;* Copyright (C) 2003-2008 x264 project
;*
;* Authors: Laurent Aimar <fenrir@via.ecp.fr>
;*          Loren Merritt <lorenm@u.washington.edu>
;*          Holger Lubitz <hal@duncan.ol.sub.de>
;*          Min Chen <chenm001.163.com>
;*
;* This file is part of FFmpeg.
;*
;* FFmpeg is free software; you can redistribute it and/or
;* modify it under the terms of the GNU Lesser General Public
;* License as published by the Free Software Foundation; either
;* version 2.1 of the License, or (at your option) any later version.
;*
;* FFmpeg is distributed in the hope that it will be useful,
;* but WITHOUT ANY WARRANTY; without even the implied warranty of
;* MERCHANTABILITY or FITNESS FOR A PARTICULAR PURPOSE.  See the GNU
;* Lesser General Public License for more details.
;*
;* You should have received a copy of the GNU Lesser General Public
;* License along with FFmpeg; if not, write to the Free Software
;* Foundation, Inc., 51 Franklin Street, Fifth Floor, Boston, MA 02110-1301 USA
;*****************************************************************************

%include "libavutil/x86/x86util.asm"

SECTION_RODATA

; FIXME this table is a duplicate from h264data.h, and will be removed once the tables from, h264 have been split
scan8_mem: db  4+ 1*8, 5+ 1*8, 4+ 2*8, 5+ 2*8
           db  6+ 1*8, 7+ 1*8, 6+ 2*8, 7+ 2*8
           db  4+ 3*8, 5+ 3*8, 4+ 4*8, 5+ 4*8
           db  6+ 3*8, 7+ 3*8, 6+ 4*8, 7+ 4*8
           db  4+ 6*8, 5+ 6*8, 4+ 7*8, 5+ 7*8
           db  6+ 6*8, 7+ 6*8, 6+ 7*8, 7+ 7*8
           db  4+ 8*8, 5+ 8*8, 4+ 9*8, 5+ 9*8
           db  6+ 8*8, 7+ 8*8, 6+ 9*8, 7+ 9*8
           db  4+11*8, 5+11*8, 4+12*8, 5+12*8
           db  6+11*8, 7+11*8, 6+12*8, 7+12*8
           db  4+13*8, 5+13*8, 4+14*8, 5+14*8
           db  6+13*8, 7+13*8, 6+14*8, 7+14*8
%ifdef PIC
%define npicregs 1
%define scan8 picregq
%else
%define npicregs 0
%define scan8 scan8_mem
%endif

cextern pw_32
cextern pw_1

SECTION .text

; %1=uint8_t *dst, %2=int16_t *block, %3=int stride
%macro IDCT4_ADD 3
    ; Load dct coeffs
    movq         m0, [%2]
    movq         m1, [%2+8]
    movq         m2, [%2+16]
    movq         m3, [%2+24]

    IDCT4_1D      w, 0, 1, 2, 3, 4, 5
    mova         m6, [pw_32]
    TRANSPOSE4x4W 0, 1, 2, 3, 4
    paddw        m0, m6
    IDCT4_1D      w, 0, 1, 2, 3, 4, 5
    pxor         m7, m7
    movq    [%2+ 0], m7
    movq    [%2+ 8], m7
    movq    [%2+16], m7
    movq    [%2+24], m7

    STORE_DIFFx2 m0, m1, m4, m5, m7, 6, %1, %3
    lea          %1, [%1+%3*2]
    STORE_DIFFx2 m2, m3, m4, m5, m7, 6, %1, %3
%endmacro

INIT_MMX mmx
; ff_h264_idct_add_mmx(uint8_t *dst, int16_t *block, int stride)
cglobal h264_idct_add_8, 3, 3, 0
    IDCT4_ADD    r0, r1, r2
    RET

%macro IDCT8_1D 2
    mova         m0, m1
    psraw        m1, 1
    mova         m4, m5
    psraw        m4, 1
    paddw        m4, m5
    paddw        m1, m0
    paddw        m4, m7
    paddw        m1, m5
    psubw        m4, m0
    paddw        m1, m3

    psubw        m0, m3
    psubw        m5, m3
    psraw        m3, 1
    paddw        m0, m7
    psubw        m5, m7
    psraw        m7, 1
    psubw        m0, m3
    psubw        m5, m7

    mova         m7, m1
    psraw        m1, 2
    mova         m3, m4
    psraw        m3, 2
    paddw        m3, m0
    psraw        m0, 2
    paddw        m1, m5
    psraw        m5, 2
    psubw        m0, m4
    psubw        m7, m5

    mova         m5, m6
    psraw        m6, 1
    mova         m4, m2
    psraw        m4, 1
    paddw        m6, m2
    psubw        m4, m5

    mova         m2, %1
    mova         m5, %2
    SUMSUB_BA    w, 5, 2
    SUMSUB_BA    w, 6, 5
    SUMSUB_BA    w, 4, 2
    SUMSUB_BA    w, 7, 6
    SUMSUB_BA    w, 0, 4
    SUMSUB_BA    w, 3, 2
    SUMSUB_BA    w, 1, 5
    SWAP         7, 6, 4, 5, 2, 3, 1, 0 ; 70315246 -> 01234567
%endmacro

%macro IDCT8_1D_FULL 1
    mova         m7, [%1+112]
    mova         m6, [%1+ 96]
    mova         m5, [%1+ 80]
    mova         m3, [%1+ 48]
    mova         m2, [%1+ 32]
    mova         m1, [%1+ 16]
    IDCT8_1D   [%1], [%1+ 64]
%endmacro

; %1=int16_t *block, %2=int16_t *dstblock
%macro IDCT8_ADD_MMX_START 2
    IDCT8_1D_FULL %1
    mova       [%1], m7
    TRANSPOSE4x4W 0, 1, 2, 3, 7
    mova         m7, [%1]
    mova    [%2   ], m0
    mova    [%2+16], m1
    mova    [%2+32], m2
    mova    [%2+48], m3
    TRANSPOSE4x4W 4, 5, 6, 7, 3
    mova    [%2+ 8], m4
    mova    [%2+24], m5
    mova    [%2+40], m6
    mova    [%2+56], m7
%endmacro

; %1=uint8_t *dst, %2=int16_t *block, %3=int stride
%macro IDCT8_ADD_MMX_END 3-4
    IDCT8_1D_FULL %2
    mova    [%2   ], m5
    mova    [%2+16], m6
    mova    [%2+32], m7

    pxor         m7, m7
%if %0 == 4
    movq   [%4+  0], m7
    movq   [%4+  8], m7
    movq   [%4+ 16], m7
    movq   [%4+ 24], m7
    movq   [%4+ 32], m7
    movq   [%4+ 40], m7
    movq   [%4+ 48], m7
    movq   [%4+ 56], m7
    movq   [%4+ 64], m7
    movq   [%4+ 72], m7
    movq   [%4+ 80], m7
    movq   [%4+ 88], m7
    movq   [%4+ 96], m7
    movq   [%4+104], m7
    movq   [%4+112], m7
    movq   [%4+120], m7
%endif
    STORE_DIFFx2 m0, m1, m5, m6, m7, 6, %1, %3
    lea          %1, [%1+%3*2]
    STORE_DIFFx2 m2, m3, m5, m6, m7, 6, %1, %3
    mova         m0, [%2   ]
    mova         m1, [%2+16]
    mova         m2, [%2+32]
    lea          %1, [%1+%3*2]
    STORE_DIFFx2 m4, m0, m5, m6, m7, 6, %1, %3
    lea          %1, [%1+%3*2]
    STORE_DIFFx2 m1, m2, m5, m6, m7, 6, %1, %3
%endmacro

INIT_MMX mmx
; ff_h264_idct8_add_mmx(uint8_t *dst, int16_t *block, int stride)
cglobal h264_idct8_add_8, 3, 4, 0
    %assign pad 128+4-(stack_offset&7)
    SUB         rsp, pad

    add   word [r1], 32
    IDCT8_ADD_MMX_START r1  , rsp
    IDCT8_ADD_MMX_START r1+8, rsp+64
    lea          r3, [r0+4]
    IDCT8_ADD_MMX_END   r0  , rsp,   r2, r1
    IDCT8_ADD_MMX_END   r3  , rsp+8, r2

    ADD         rsp, pad
    RET

; %1=uint8_t *dst, %2=int16_t *block, %3=int stride
%macro IDCT8_ADD_SSE 4
    IDCT8_1D_FULL %2
%if ARCH_X86_64
    TRANSPOSE8x8W 0, 1, 2, 3, 4, 5, 6, 7, 8
%else
    TRANSPOSE8x8W 0, 1, 2, 3, 4, 5, 6, 7, [%2], [%2+16]
%endif
    paddw        m0, [pw_32]

%if ARCH_X86_64 == 0
    mova    [%2   ], m0
    mova    [%2+16], m4
    IDCT8_1D   [%2], [%2+ 16]
    mova    [%2   ], m6
    mova    [%2+16], m7
%else
    SWAP          0, 8
    SWAP          4, 9
    IDCT8_1D     m8, m9
    SWAP          6, 8
    SWAP          7, 9
%endif

    pxor         m7, m7
    lea          %4, [%3*3]
    STORE_DIFF   m0, m6, m7, [%1     ]
    STORE_DIFF   m1, m6, m7, [%1+%3  ]
    STORE_DIFF   m2, m6, m7, [%1+%3*2]
    STORE_DIFF   m3, m6, m7, [%1+%4  ]
%if ARCH_X86_64 == 0
    mova         m0, [%2   ]
    mova         m1, [%2+16]
%else
    SWAP          0, 8
    SWAP          1, 9
%endif
    mova   [%2+  0], m7
    mova   [%2+ 16], m7
    mova   [%2+ 32], m7
    mova   [%2+ 48], m7
    mova   [%2+ 64], m7
    mova   [%2+ 80], m7
    mova   [%2+ 96], m7
    mova   [%2+112], m7
    lea          %1, [%1+%3*4]
    STORE_DIFF   m4, m6, m7, [%1     ]
    STORE_DIFF   m5, m6, m7, [%1+%3  ]
    STORE_DIFF   m0, m6, m7, [%1+%3*2]
    STORE_DIFF   m1, m6, m7, [%1+%4  ]
%endmacro

INIT_XMM sse2
; ff_h264_idct8_add_sse2(uint8_t *dst, int16_t *block, int stride)
cglobal h264_idct8_add_8, 3, 4, 10
    IDCT8_ADD_SSE r0, r1, r2, r3
    RET

%macro DC_ADD_MMXEXT_INIT 2
    add          %1, 32
    sar          %1, 6
    movd         m0, %1d
    lea          %1, [%2*3]
    pshufw       m0, m0, 0
    pxor         m1, m1
    psubw        m1, m0
    packuswb     m0, m0
    packuswb     m1, m1
%endmacro

%macro DC_ADD_MMXEXT_OP 4
    %1           m2, [%2     ]
    %1           m3, [%2+%3  ]
    %1           m4, [%2+%3*2]
    %1           m5, [%2+%4  ]
    paddusb      m2, m0
    paddusb      m3, m0
    paddusb      m4, m0
    paddusb      m5, m0
    psubusb      m2, m1
    psubusb      m3, m1
    psubusb      m4, m1
    psubusb      m5, m1
    %1    [%2     ], m2
    %1    [%2+%3  ], m3
    %1    [%2+%3*2], m4
    %1    [%2+%4  ], m5
%endmacro

INIT_MMX mmxext
; ff_h264_idct_dc_add_mmxext(uint8_t *dst, int16_t *block, int stride)
%if ARCH_X86_64
cglobal h264_idct_dc_add_8, 3, 4, 0
    movsx        r3, word [r1]
<<<<<<< HEAD
    mov   word [r1], 0
=======
    mov  dword [r1], 0
>>>>>>> 62844c3f
    DC_ADD_MMXEXT_INIT r3, r2
    DC_ADD_MMXEXT_OP movh, r0, r2, r3
    RET

; ff_h264_idct8_dc_add_mmxext(uint8_t *dst, int16_t *block, int stride)
cglobal h264_idct8_dc_add_8, 3, 4, 0
    movsx        r3, word [r1]
<<<<<<< HEAD
    mov   word [r1], 0
=======
    mov  dword [r1], 0
>>>>>>> 62844c3f
    DC_ADD_MMXEXT_INIT r3, r2
    DC_ADD_MMXEXT_OP mova, r0, r2, r3
    lea          r0, [r0+r2*4]
    DC_ADD_MMXEXT_OP mova, r0, r2, r3
    RET
%else
cglobal h264_idct_dc_add_8, 2, 3, 0
    movsx        r2, word [r1]
<<<<<<< HEAD
    mov   word [r1], 0
=======
    mov  dword [r1], 0
>>>>>>> 62844c3f
    mov          r1, r2m
    DC_ADD_MMXEXT_INIT r2, r1
    DC_ADD_MMXEXT_OP movh, r0, r1, r2
    RET

; ff_h264_idct8_dc_add_mmxext(uint8_t *dst, int16_t *block, int stride)
cglobal h264_idct8_dc_add_8, 2, 3, 0
    movsx        r2, word [r1]
<<<<<<< HEAD
    mov   word [r1], 0
=======
    mov  dword [r1], 0
>>>>>>> 62844c3f
    mov          r1, r2m
    DC_ADD_MMXEXT_INIT r2, r1
    DC_ADD_MMXEXT_OP mova, r0, r1, r2
    lea          r0, [r0+r1*4]
    DC_ADD_MMXEXT_OP mova, r0, r1, r2
    RET
%endif

INIT_MMX mmx
; ff_h264_idct_add16_mmx(uint8_t *dst, const int *block_offset,
;             int16_t *block, int stride, const uint8_t nnzc[6*8])
cglobal h264_idct_add16_8, 5, 7 + npicregs, 0, dst, block_offset, block, stride, nnzc, cntr, coeff, picreg
    xor          r5, r5
%ifdef PIC
    lea     picregq, [scan8_mem]
%endif
.nextblock:
    movzx        r6, byte [scan8+r5]
    movzx        r6, byte [r4+r6]
    test         r6, r6
    jz .skipblock
    mov         r6d, dword [r1+r5*4]
    lea          r6, [r0+r6]
    IDCT4_ADD    r6, r2, r3
.skipblock:
    inc          r5
    add          r2, 32
    cmp          r5, 16
    jl .nextblock
    REP_RET

; ff_h264_idct8_add4_mmx(uint8_t *dst, const int *block_offset,
;                        int16_t *block, int stride, const uint8_t nnzc[6*8])
cglobal h264_idct8_add4_8, 5, 7 + npicregs, 0, dst, block_offset, block, stride, nnzc, cntr, coeff, picreg
    %assign pad 128+4-(stack_offset&7)
    SUB         rsp, pad

    xor          r5, r5
%ifdef PIC
    lea     picregq, [scan8_mem]
%endif
.nextblock:
    movzx        r6, byte [scan8+r5]
    movzx        r6, byte [r4+r6]
    test         r6, r6
    jz .skipblock
    mov         r6d, dword [r1+r5*4]
    add          r6, r0
    add   word [r2], 32
    IDCT8_ADD_MMX_START r2  , rsp
    IDCT8_ADD_MMX_START r2+8, rsp+64
    IDCT8_ADD_MMX_END   r6  , rsp,   r3, r2
    mov         r6d, dword [r1+r5*4]
    lea          r6, [r0+r6+4]
    IDCT8_ADD_MMX_END   r6  , rsp+8, r3
.skipblock:
    add          r5, 4
    add          r2, 128
    cmp          r5, 16
    jl .nextblock
    ADD         rsp, pad
    RET

INIT_MMX mmxext
; ff_h264_idct_add16_mmxext(uint8_t *dst, const int *block_offset,
;                           int16_t *block, int stride, const uint8_t nnzc[6*8])
cglobal h264_idct_add16_8, 5, 8 + npicregs, 0, dst1, block_offset, block, stride, nnzc, cntr, coeff, dst2, picreg
    xor          r5, r5
%ifdef PIC
    lea     picregq, [scan8_mem]
%endif
.nextblock:
    movzx        r6, byte [scan8+r5]
    movzx        r6, byte [r4+r6]
    test         r6, r6
    jz .skipblock
    cmp          r6, 1
    jnz .no_dc
    movsx        r6, word [r2]
    test         r6, r6
    jz .no_dc
    mov   word [r2], 0
    DC_ADD_MMXEXT_INIT r6, r3
%if ARCH_X86_64 == 0
%define dst2q r1
%define dst2d r1d
%endif
    mov       dst2d, dword [r1+r5*4]
    lea       dst2q, [r0+dst2q]
    DC_ADD_MMXEXT_OP movh, dst2q, r3, r6
%if ARCH_X86_64 == 0
    mov          r1, r1m
%endif
    inc          r5
    add          r2, 32
    cmp          r5, 16
    jl .nextblock
    REP_RET
.no_dc:
    mov         r6d, dword [r1+r5*4]
    add          r6, r0
    IDCT4_ADD    r6, r2, r3
.skipblock:
    inc          r5
    add          r2, 32
    cmp          r5, 16
    jl .nextblock
    REP_RET

INIT_MMX mmx
; ff_h264_idct_add16intra_mmx(uint8_t *dst, const int *block_offset,
;                             int16_t *block, int stride, const uint8_t nnzc[6*8])
cglobal h264_idct_add16intra_8, 5, 7 + npicregs, 0, dst, block_offset, block, stride, nnzc, cntr, coeff, picreg
    xor          r5, r5
%ifdef PIC
    lea     picregq, [scan8_mem]
%endif
.nextblock:
    movzx        r6, byte [scan8+r5]
    movzx        r6, byte [r4+r6]
    or          r6w, word [r2]
    test         r6, r6
    jz .skipblock
    mov         r6d, dword [r1+r5*4]
    add          r6, r0
    IDCT4_ADD    r6, r2, r3
.skipblock:
    inc          r5
    add          r2, 32
    cmp          r5, 16
    jl .nextblock
    REP_RET

INIT_MMX mmxext
; ff_h264_idct_add16intra_mmxext(uint8_t *dst, const int *block_offset,
;                                int16_t *block, int stride,
;                                const uint8_t nnzc[6*8])
cglobal h264_idct_add16intra_8, 5, 8 + npicregs, 0, dst1, block_offset, block, stride, nnzc, cntr, coeff, dst2, picreg
    xor          r5, r5
%ifdef PIC
    lea     picregq, [scan8_mem]
%endif
.nextblock:
    movzx        r6, byte [scan8+r5]
    movzx        r6, byte [r4+r6]
    test         r6, r6
    jz .try_dc
    mov         r6d, dword [r1+r5*4]
    lea          r6, [r0+r6]
    IDCT4_ADD    r6, r2, r3
    inc          r5
    add          r2, 32
    cmp          r5, 16
    jl .nextblock
    REP_RET
.try_dc:
    movsx        r6, word [r2]
    test         r6, r6
    jz .skipblock
    mov   word [r2], 0
    DC_ADD_MMXEXT_INIT r6, r3
%if ARCH_X86_64 == 0
%define dst2q r1
%define dst2d r1d
%endif
    mov       dst2d, dword [r1+r5*4]
    add       dst2q, r0
    DC_ADD_MMXEXT_OP movh, dst2q, r3, r6
%if ARCH_X86_64 == 0
    mov          r1, r1m
%endif
.skipblock:
    inc          r5
    add          r2, 32
    cmp          r5, 16
    jl .nextblock
    REP_RET

; ff_h264_idct8_add4_mmxext(uint8_t *dst, const int *block_offset,
;                           int16_t *block, int stride,
;                           const uint8_t nnzc[6*8])
cglobal h264_idct8_add4_8, 5, 8 + npicregs, 0, dst1, block_offset, block, stride, nnzc, cntr, coeff, dst2, picreg
    %assign pad 128+4-(stack_offset&7)
    SUB         rsp, pad

    xor          r5, r5
%ifdef PIC
    lea     picregq, [scan8_mem]
%endif
.nextblock:
    movzx        r6, byte [scan8+r5]
    movzx        r6, byte [r4+r6]
    test         r6, r6
    jz .skipblock
    cmp          r6, 1
    jnz .no_dc
    movsx        r6, word [r2]
    test         r6, r6
    jz .no_dc
    mov   word [r2], 0
    DC_ADD_MMXEXT_INIT r6, r3
%if ARCH_X86_64 == 0
%define dst2q r1
%define dst2d r1d
%endif
    mov       dst2d, dword [r1+r5*4]
    lea       dst2q, [r0+dst2q]
    DC_ADD_MMXEXT_OP mova, dst2q, r3, r6
    lea       dst2q, [dst2q+r3*4]
    DC_ADD_MMXEXT_OP mova, dst2q, r3, r6
%if ARCH_X86_64 == 0
    mov          r1, r1m
%endif
    add          r5, 4
    add          r2, 128
    cmp          r5, 16
    jl .nextblock

    ADD         rsp, pad
    RET
.no_dc:
    mov         r6d, dword [r1+r5*4]
    add          r6, r0
    add   word [r2], 32
    IDCT8_ADD_MMX_START r2  , rsp
    IDCT8_ADD_MMX_START r2+8, rsp+64
    IDCT8_ADD_MMX_END   r6  , rsp,   r3, r2
    mov         r6d, dword [r1+r5*4]
    lea          r6, [r0+r6+4]
    IDCT8_ADD_MMX_END   r6  , rsp+8, r3
.skipblock:
    add          r5, 4
    add          r2, 128
    cmp          r5, 16
    jl .nextblock

    ADD         rsp, pad
    RET

INIT_XMM sse2
; ff_h264_idct8_add4_sse2(uint8_t *dst, const int *block_offset,
;                         int16_t *block, int stride, const uint8_t nnzc[6*8])
cglobal h264_idct8_add4_8, 5, 8 + npicregs, 10, dst1, block_offset, block, stride, nnzc, cntr, coeff, dst2, picreg
    xor          r5, r5
%ifdef PIC
    lea     picregq, [scan8_mem]
%endif
.nextblock:
    movzx        r6, byte [scan8+r5]
    movzx        r6, byte [r4+r6]
    test         r6, r6
    jz .skipblock
    cmp          r6, 1
    jnz .no_dc
    movsx        r6, word [r2]
    test         r6, r6
    jz .no_dc
INIT_MMX cpuname
    mov   word [r2], 0
    DC_ADD_MMXEXT_INIT r6, r3
%if ARCH_X86_64 == 0
%define dst2q r1
%define dst2d r1d
%endif
    mov       dst2d, dword [r1+r5*4]
    add       dst2q, r0
    DC_ADD_MMXEXT_OP mova, dst2q, r3, r6
    lea       dst2q, [dst2q+r3*4]
    DC_ADD_MMXEXT_OP mova, dst2q, r3, r6
%if ARCH_X86_64 == 0
    mov          r1, r1m
%endif
    add          r5, 4
    add          r2, 128
    cmp          r5, 16
    jl .nextblock
    REP_RET
.no_dc:
INIT_XMM cpuname
    mov       dst2d, dword [r1+r5*4]
    add       dst2q, r0
    IDCT8_ADD_SSE dst2q, r2, r3, r6
%if ARCH_X86_64 == 0
    mov          r1, r1m
%endif
.skipblock:
    add          r5, 4
    add          r2, 128
    cmp          r5, 16
    jl .nextblock
    REP_RET

INIT_MMX mmx
h264_idct_add8_mmx_plane:
.nextblock:
    movzx        r6, byte [scan8+r5]
    movzx        r6, byte [r4+r6]
    or          r6w, word [r2]
    test         r6, r6
    jz .skipblock
%if ARCH_X86_64
    mov         r0d, dword [r1+r5*4]
    add          r0, [dst2q]
%else
    mov          r0, r1m ; XXX r1m here is actually r0m of the calling func
    mov          r0, [r0]
    add          r0, dword [r1+r5*4]
%endif
    IDCT4_ADD    r0, r2, r3
.skipblock:
    inc          r5
    add          r2, 32
    test         r5, 3
    jnz .nextblock
    rep ret

; ff_h264_idct_add8_mmx(uint8_t **dest, const int *block_offset,
;                       int16_t *block, int stride, const uint8_t nnzc[6*8])
cglobal h264_idct_add8_8, 5, 8 + npicregs, 0, dst1, block_offset, block, stride, nnzc, cntr, coeff, dst2, picreg
    mov          r5, 16
    add          r2, 512
%ifdef PIC
    lea     picregq, [scan8_mem]
%endif
%if ARCH_X86_64
    mov       dst2q, r0
%endif
    call         h264_idct_add8_mmx_plane
    mov          r5, 32
    add          r2, 384
%if ARCH_X86_64
    add       dst2q, gprsize
%else
    add        r0mp, gprsize
%endif
    call         h264_idct_add8_mmx_plane
    RET

h264_idct_add8_mmxext_plane:
.nextblock:
    movzx        r6, byte [scan8+r5]
    movzx        r6, byte [r4+r6]
    test         r6, r6
    jz .try_dc
%if ARCH_X86_64
    mov         r0d, dword [r1+r5*4]
    add          r0, [dst2q]
%else
    mov          r0, r1m ; XXX r1m here is actually r0m of the calling func
    mov          r0, [r0]
    add          r0, dword [r1+r5*4]
%endif
    IDCT4_ADD    r0, r2, r3
    inc          r5
    add          r2, 32
    test         r5, 3
    jnz .nextblock
    rep ret
.try_dc:
    movsx        r6, word [r2]
    test         r6, r6
    jz .skipblock
    mov   word [r2], 0
    DC_ADD_MMXEXT_INIT r6, r3
%if ARCH_X86_64
    mov         r0d, dword [r1+r5*4]
    add          r0, [dst2q]
%else
    mov          r0, r1m ; XXX r1m here is actually r0m of the calling func
    mov          r0, [r0]
    add          r0, dword [r1+r5*4]
%endif
    DC_ADD_MMXEXT_OP movh, r0, r3, r6
.skipblock:
    inc          r5
    add          r2, 32
    test         r5, 3
    jnz .nextblock
    rep ret

INIT_MMX mmxext
; ff_h264_idct_add8_mmxext(uint8_t **dest, const int *block_offset,
;                          int16_t *block, int stride, const uint8_t nnzc[6*8])
cglobal h264_idct_add8_8, 5, 8 + npicregs, 0, dst1, block_offset, block, stride, nnzc, cntr, coeff, dst2, picreg
    mov          r5, 16
    add          r2, 512
%if ARCH_X86_64
    mov       dst2q, r0
%endif
%ifdef PIC
    lea     picregq, [scan8_mem]
%endif
    call h264_idct_add8_mmxext_plane
    mov          r5, 32
    add          r2, 384
%if ARCH_X86_64
    add       dst2q, gprsize
%else
    add        r0mp, gprsize
%endif
    call h264_idct_add8_mmxext_plane
    RET

; r0 = uint8_t *dst, r2 = int16_t *block, r3 = int stride, r6=clobbered
h264_idct_dc_add8_mmxext:
    movd         m0, [r2   ]          ;  0 0 X D
    mov word [r2+ 0], 0
    punpcklwd    m0, [r2+32]          ;  x X d D
    mov word [r2+32], 0
    paddsw       m0, [pw_32]
    psraw        m0, 6
    punpcklwd    m0, m0               ;  d d D D
    pxor         m1, m1               ;  0 0 0 0
    psubw        m1, m0               ; -d-d-D-D
    packuswb     m0, m1               ; -d-d-D-D d d D D
    pshufw       m1, m0, 0xFA         ; -d-d-d-d-D-D-D-D
    punpcklwd    m0, m0               ;  d d d d D D D D
    lea          r6, [r3*3]
    DC_ADD_MMXEXT_OP movq, r0, r3, r6
    ret

ALIGN 16
INIT_XMM sse2
; r0 = uint8_t *dst (clobbered), r2 = int16_t *block, r3 = int stride
h264_add8x4_idct_sse2:
    movq   m0, [r2+ 0]
    movq   m1, [r2+ 8]
    movq   m2, [r2+16]
    movq   m3, [r2+24]
    movhps m0, [r2+32]
    movhps m1, [r2+40]
    movhps m2, [r2+48]
    movhps m3, [r2+56]
    IDCT4_1D w,0,1,2,3,4,5
    TRANSPOSE2x4x4W 0,1,2,3,4
    paddw m0, [pw_32]
    IDCT4_1D w,0,1,2,3,4,5
    pxor  m7, m7
    mova [r2+ 0], m7
    mova [r2+16], m7
    mova [r2+32], m7
    mova [r2+48], m7
    STORE_DIFFx2 m0, m1, m4, m5, m7, 6, r0, r3
    lea   r0, [r0+r3*2]
    STORE_DIFFx2 m2, m3, m4, m5, m7, 6, r0, r3
    ret

%macro add16_sse2_cycle 2
    movzx       r0, word [r4+%2]
    test        r0, r0
    jz .cycle%1end
    mov        r0d, dword [r1+%1*8]
%if ARCH_X86_64
    add         r0, r5
%else
    add         r0, r0m
%endif
    call        h264_add8x4_idct_sse2
.cycle%1end:
%if %1 < 7
    add         r2, 64
%endif
%endmacro

; ff_h264_idct_add16_sse2(uint8_t *dst, const int *block_offset,
;                         int16_t *block, int stride, const uint8_t nnzc[6*8])
cglobal h264_idct_add16_8, 5, 5 + ARCH_X86_64, 8
%if ARCH_X86_64
    mov         r5, r0
%endif
    ; unrolling of the loop leads to an average performance gain of
    ; 20-25%
    add16_sse2_cycle 0, 0xc
    add16_sse2_cycle 1, 0x14
    add16_sse2_cycle 2, 0xe
    add16_sse2_cycle 3, 0x16
    add16_sse2_cycle 4, 0x1c
    add16_sse2_cycle 5, 0x24
    add16_sse2_cycle 6, 0x1e
    add16_sse2_cycle 7, 0x26
    RET

%macro add16intra_sse2_cycle 2
    movzx       r0, word [r4+%2]
    test        r0, r0
    jz .try%1dc
    mov        r0d, dword [r1+%1*8]
%if ARCH_X86_64
    add         r0, r7
%else
    add         r0, r0m
%endif
    call        h264_add8x4_idct_sse2
    jmp .cycle%1end
.try%1dc:
    movsx       r0, word [r2   ]
    or         r0w, word [r2+32]
    jz .cycle%1end
    mov        r0d, dword [r1+%1*8]
%if ARCH_X86_64
    add         r0, r7
%else
    add         r0, r0m
%endif
    call        h264_idct_dc_add8_mmxext
.cycle%1end:
%if %1 < 7
    add         r2, 64
%endif
%endmacro

; ff_h264_idct_add16intra_sse2(uint8_t *dst, const int *block_offset,
;                              int16_t *block, int stride, const uint8_t nnzc[6*8])
cglobal h264_idct_add16intra_8, 5, 7 + ARCH_X86_64, 8
%if ARCH_X86_64
    mov         r7, r0
%endif
    add16intra_sse2_cycle 0, 0xc
    add16intra_sse2_cycle 1, 0x14
    add16intra_sse2_cycle 2, 0xe
    add16intra_sse2_cycle 3, 0x16
    add16intra_sse2_cycle 4, 0x1c
    add16intra_sse2_cycle 5, 0x24
    add16intra_sse2_cycle 6, 0x1e
    add16intra_sse2_cycle 7, 0x26
    RET

%macro add8_sse2_cycle 2
    movzx       r0, word [r4+%2]
    test        r0, r0
    jz .try%1dc
%if ARCH_X86_64
    mov        r0d, dword [r1+(%1&1)*8+64*(1+(%1>>1))]
    add         r0, [r7]
%else
    mov         r0, r0m
    mov         r0, [r0]
    add         r0, dword [r1+(%1&1)*8+64*(1+(%1>>1))]
%endif
    call        h264_add8x4_idct_sse2
    jmp .cycle%1end
.try%1dc:
    movsx       r0, word [r2   ]
    or         r0w, word [r2+32]
    jz .cycle%1end
%if ARCH_X86_64
    mov        r0d, dword [r1+(%1&1)*8+64*(1+(%1>>1))]
    add         r0, [r7]
%else
    mov         r0, r0m
    mov         r0, [r0]
    add         r0, dword [r1+(%1&1)*8+64*(1+(%1>>1))]
%endif
    call        h264_idct_dc_add8_mmxext
.cycle%1end:
%if %1 == 1
    add         r2, 384+64
%elif %1 < 3
    add         r2, 64
%endif
%endmacro

; ff_h264_idct_add8_sse2(uint8_t **dest, const int *block_offset,
;                        int16_t *block, int stride, const uint8_t nnzc[6*8])
cglobal h264_idct_add8_8, 5, 7 + ARCH_X86_64, 8
    add          r2, 512
%if ARCH_X86_64
    mov          r7, r0
%endif
    add8_sse2_cycle 0, 0x34
    add8_sse2_cycle 1, 0x3c
%if ARCH_X86_64
    add          r7, gprsize
%else
    add        r0mp, gprsize
%endif
    add8_sse2_cycle 2, 0x5c
    add8_sse2_cycle 3, 0x64
    RET

;void ff_h264_luma_dc_dequant_idct_mmx(int16_t *output, int16_t *input, int qmul)

%macro WALSH4_1D 5
    SUMSUB_BADC w, %4, %3, %2, %1, %5
    SUMSUB_BADC w, %4, %2, %3, %1, %5
    SWAP %1, %4, %3
%endmacro

%macro DEQUANT_MMX 3
    mova        m7, [pw_1]
    mova        m4, %1
    punpcklwd   %1, m7
    punpckhwd   m4, m7
    mova        m5, %2
    punpcklwd   %2, m7
    punpckhwd   m5, m7
    movd        m7, t3d
    punpckldq   m7, m7
    pmaddwd     %1, m7
    pmaddwd     %2, m7
    pmaddwd     m4, m7
    pmaddwd     m5, m7
    psrad       %1, %3
    psrad       %2, %3
    psrad       m4, %3
    psrad       m5, %3
    packssdw    %1, m4
    packssdw    %2, m5
%endmacro

%macro STORE_WORDS 5-9
%if cpuflag(sse)
    movd  t0d, %1
    psrldq  %1, 4
    movd  t1d, %1
    psrldq  %1, 4
    mov [t2+%2*32], t0w
    mov [t2+%4*32], t1w
    shr   t0d, 16
    shr   t1d, 16
    mov [t2+%3*32], t0w
    mov [t2+%5*32], t1w
    movd  t0d, %1
    psrldq  %1, 4
    movd  t1d, %1
    mov [t2+%6*32], t0w
    mov [t2+%8*32], t1w
    shr   t0d, 16
    shr   t1d, 16
    mov [t2+%7*32], t0w
    mov [t2+%9*32], t1w
%else
    movd  t0d, %1
    psrlq  %1, 32
    movd  t1d, %1
    mov [t2+%2*32], t0w
    mov [t2+%4*32], t1w
    shr   t0d, 16
    shr   t1d, 16
    mov [t2+%3*32], t0w
    mov [t2+%5*32], t1w
%endif
%endmacro

%macro DEQUANT_STORE 1
%if cpuflag(sse2)
    movd      xmm4, t3d
    movq      xmm5, [pw_1]
    pshufd    xmm4, xmm4, 0
    movq2dq   xmm0, m0
    movq2dq   xmm1, m1
    movq2dq   xmm2, m2
    movq2dq   xmm3, m3
    punpcklwd xmm0, xmm5
    punpcklwd xmm1, xmm5
    punpcklwd xmm2, xmm5
    punpcklwd xmm3, xmm5
    pmaddwd   xmm0, xmm4
    pmaddwd   xmm1, xmm4
    pmaddwd   xmm2, xmm4
    pmaddwd   xmm3, xmm4
    psrad     xmm0, %1
    psrad     xmm1, %1
    psrad     xmm2, %1
    psrad     xmm3, %1
    packssdw  xmm0, xmm1
    packssdw  xmm2, xmm3
    STORE_WORDS xmm0,  0,  1,  4,  5,  2,  3,  6,  7
    STORE_WORDS xmm2,  8,  9, 12, 13, 10, 11, 14, 15
%else
    DEQUANT_MMX m0, m1, %1
    STORE_WORDS m0,  0,  1,  4,  5
    STORE_WORDS m1,  2,  3,  6,  7

    DEQUANT_MMX m2, m3, %1
    STORE_WORDS m2,  8,  9, 12, 13
    STORE_WORDS m3, 10, 11, 14, 15
%endif
%endmacro

%macro IDCT_DC_DEQUANT 1
cglobal h264_luma_dc_dequant_idct, 3, 4, %1
    ; manually spill XMM registers for Win64 because
    ; the code here is initialized with INIT_MMX
    WIN64_SPILL_XMM %1
    movq        m3, [r1+24]
    movq        m2, [r1+16]
    movq        m1, [r1+ 8]
    movq        m0, [r1+ 0]
    WALSH4_1D    0,1,2,3,4
    TRANSPOSE4x4W 0,1,2,3,4
    WALSH4_1D    0,1,2,3,4

; shift, tmp, output, qmul
%if WIN64
    DECLARE_REG_TMP 0,3,1,2
    ; we can't avoid this, because r0 is the shift register (ecx) on win64
    xchg        r0, t2
%elif ARCH_X86_64
    DECLARE_REG_TMP 3,1,0,2
%else
    DECLARE_REG_TMP 1,3,0,2
%endif

    cmp        t3d, 32767
    jg .big_qmul
    add        t3d, 128 << 16
    DEQUANT_STORE 8
    RET
.big_qmul:
    bsr        t0d, t3d
    add        t3d, 128 << 16
    mov        t1d, 7
    cmp        t0d, t1d
    cmovg      t0d, t1d
    inc        t1d
    shr        t3d, t0b
    sub        t1d, t0d
%if cpuflag(sse2)
    movd      xmm6, t1d
    DEQUANT_STORE xmm6
%else
    movd        m6, t1d
    DEQUANT_STORE m6
%endif
    RET
%endmacro

INIT_MMX mmx
IDCT_DC_DEQUANT 0
INIT_MMX sse2
IDCT_DC_DEQUANT 7<|MERGE_RESOLUTION|>--- conflicted
+++ resolved
@@ -312,11 +312,7 @@
 %if ARCH_X86_64
 cglobal h264_idct_dc_add_8, 3, 4, 0
     movsx        r3, word [r1]
-<<<<<<< HEAD
-    mov   word [r1], 0
-=======
     mov  dword [r1], 0
->>>>>>> 62844c3f
     DC_ADD_MMXEXT_INIT r3, r2
     DC_ADD_MMXEXT_OP movh, r0, r2, r3
     RET
@@ -324,11 +320,7 @@
 ; ff_h264_idct8_dc_add_mmxext(uint8_t *dst, int16_t *block, int stride)
 cglobal h264_idct8_dc_add_8, 3, 4, 0
     movsx        r3, word [r1]
-<<<<<<< HEAD
-    mov   word [r1], 0
-=======
     mov  dword [r1], 0
->>>>>>> 62844c3f
     DC_ADD_MMXEXT_INIT r3, r2
     DC_ADD_MMXEXT_OP mova, r0, r2, r3
     lea          r0, [r0+r2*4]
@@ -337,11 +329,7 @@
 %else
 cglobal h264_idct_dc_add_8, 2, 3, 0
     movsx        r2, word [r1]
-<<<<<<< HEAD
-    mov   word [r1], 0
-=======
     mov  dword [r1], 0
->>>>>>> 62844c3f
     mov          r1, r2m
     DC_ADD_MMXEXT_INIT r2, r1
     DC_ADD_MMXEXT_OP movh, r0, r1, r2
@@ -350,11 +338,7 @@
 ; ff_h264_idct8_dc_add_mmxext(uint8_t *dst, int16_t *block, int stride)
 cglobal h264_idct8_dc_add_8, 2, 3, 0
     movsx        r2, word [r1]
-<<<<<<< HEAD
-    mov   word [r1], 0
-=======
     mov  dword [r1], 0
->>>>>>> 62844c3f
     mov          r1, r2m
     DC_ADD_MMXEXT_INIT r2, r1
     DC_ADD_MMXEXT_OP mova, r0, r1, r2
