--- conflicted
+++ resolved
@@ -120,11 +120,7 @@
 
     while (lines_to_change--) {
         pixel_ptr = row_ptr + (num_pixels * (bytestream2_get_byte(&s->g) - 1));
-<<<<<<< HEAD
-        CHECK_PIXEL_PTR(0);  /* make sure pixel_ptr is positive */
-=======
         CHECK_PIXEL_PTR(0);
->>>>>>> dc745b76
 
         while ((rle_code = (signed char)bytestream2_get_byte(&s->g)) != -1) {
             if (rle_code == 0) {
@@ -179,11 +175,7 @@
 
     while (lines_to_change--) {
         pixel_ptr = row_ptr + (4 * (bytestream2_get_byte(&s->g) - 1));
-<<<<<<< HEAD
-        CHECK_PIXEL_PTR(0);  /* make sure pixel_ptr is positive */
-=======
         CHECK_PIXEL_PTR(0);
->>>>>>> dc745b76
 
         while ((rle_code = (signed char)bytestream2_get_byte(&s->g)) != -1) {
             if (rle_code == 0) {
@@ -233,11 +225,7 @@
 
     while (lines_to_change--) {
         pixel_ptr = row_ptr + (bytestream2_get_byte(&s->g) - 1) * 2;
-<<<<<<< HEAD
-        CHECK_PIXEL_PTR(0);  /* make sure pixel_ptr is positive */
-=======
         CHECK_PIXEL_PTR(0);
->>>>>>> dc745b76
 
         while ((rle_code = (signed char)bytestream2_get_byte(&s->g)) != -1) {
             if (rle_code == 0) {
@@ -281,11 +269,7 @@
 
     while (lines_to_change--) {
         pixel_ptr = row_ptr + (bytestream2_get_byte(&s->g) - 1) * 3;
-<<<<<<< HEAD
-        CHECK_PIXEL_PTR(0);  /* make sure pixel_ptr is positive */
-=======
         CHECK_PIXEL_PTR(0);
->>>>>>> dc745b76
 
         while ((rle_code = (signed char)bytestream2_get_byte(&s->g)) != -1) {
             if (rle_code == 0) {
@@ -332,11 +316,7 @@
 
     while (lines_to_change--) {
         pixel_ptr = row_ptr + (bytestream2_get_byte(&s->g) - 1) * 4;
-<<<<<<< HEAD
-        CHECK_PIXEL_PTR(0);  /* make sure pixel_ptr is positive */
-=======
         CHECK_PIXEL_PTR(0);
->>>>>>> dc745b76
 
         while ((rle_code = (signed char)bytestream2_get_byte(&s->g)) != -1) {
             if (rle_code == 0) {
