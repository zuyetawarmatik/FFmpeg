--- conflicted
+++ resolved
@@ -968,9 +968,6 @@
                        "Invalid channel mode %d\n", am);
                 return AVERROR_INVALIDDATA;
             }
-<<<<<<< HEAD
-            for (j = base_channel; j < FFMIN(s->prim_channels, FF_ARRAY_ELEMS(dca_default_coeffs[am])); j++) {
-=======
             if (s->prim_channels > FF_ARRAY_ELEMS(dca_default_coeffs[0])) {
                 avpriv_request_sample(s->avctx, "Downmixing %d channels",
                                       s->prim_channels);
@@ -978,7 +975,6 @@
             }
 
             for (j = base_channel; j < s->prim_channels; j++) {
->>>>>>> 3802833b
                 s->downmix_coef[j][0] = dca_default_coeffs[am][j][0];
                 s->downmix_coef[j][1] = dca_default_coeffs[am][j][1];
             }
