--- conflicted
+++ resolved
@@ -603,19 +603,13 @@
     s->current_picture.key_frame= s->pict_type == AV_PICTURE_TYPE_I;
 
     /* skip B-frames if we don't have reference frames */
-<<<<<<< HEAD
-    if(s->last_picture_ptr==NULL && (s->pict_type==FF_B_TYPE || s->dropable)) return get_consumed_bytes(s, buf_size);
+    if(s->last_picture_ptr==NULL && (s->pict_type==AV_PICTURE_TYPE_B || s->dropable)) return get_consumed_bytes(s, buf_size);
 #if FF_API_HURRY_UP
     /* skip b frames if we are in a hurry */
     if(avctx->hurry_up && s->pict_type==FF_B_TYPE) return get_consumed_bytes(s, buf_size);
 #endif
-    if(   (avctx->skip_frame >= AVDISCARD_NONREF && s->pict_type==FF_B_TYPE)
-       || (avctx->skip_frame >= AVDISCARD_NONKEY && s->pict_type!=FF_I_TYPE)
-=======
-    if(s->last_picture_ptr==NULL && (s->pict_type==AV_PICTURE_TYPE_B || s->dropable)) return get_consumed_bytes(s, buf_size);
     if(   (avctx->skip_frame >= AVDISCARD_NONREF && s->pict_type==AV_PICTURE_TYPE_B)
        || (avctx->skip_frame >= AVDISCARD_NONKEY && s->pict_type!=AV_PICTURE_TYPE_I)
->>>>>>> 5a153604
        ||  avctx->skip_frame >= AVDISCARD_ALL)
         return get_consumed_bytes(s, buf_size);
 #if FF_API_HURRY_UP
