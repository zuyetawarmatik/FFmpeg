--- conflicted
+++ resolved
@@ -1150,21 +1150,8 @@
     uint_fast16_t floor1_Y[258];
     uint_fast16_t floor1_Y_final[258];
     int floor1_flag[258];
-<<<<<<< HEAD
-    uint_fast8_t partition_class;
-    uint_fast8_t cdim;
-    uint_fast8_t cbits;
-    uint_fast8_t csub;
-    uint_fast8_t cval;
-    int_fast16_t book;
-    uint_fast16_t offset;
-    uint_fast16_t i,j;
-    int_fast16_t adx, ady, dy, off, predicted;
-    int_fast32_t err;
-=======
-    unsigned class, cdim, cbits, csub, cval, offset, i, j;
+    unsigned partition_class, cdim, cbits, csub, cval, offset, i, j;
     int book, adx, ady, dy, off, predicted, err;
->>>>>>> 70892657
 
 
     if (!get_bits1(gb)) // silence
