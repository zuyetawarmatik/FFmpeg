--- conflicted
+++ resolved
@@ -1370,17 +1370,12 @@
         return -1;
     }
 
-<<<<<<< HEAD
     if (avpkt->size && bytestream2_tell(&gb) == 0) {
         av_log(avctx, AV_LOG_ERROR, "Nothing consumed\n");
         return AVERROR_INVALIDDATA;
     }
 
-    *got_frame_ptr   = 1;
-    *(AVFrame *)data = c->frame;
-=======
     *got_frame_ptr = 1;
->>>>>>> e57daa87
 
     return bytestream2_tell(&gb);
 }
