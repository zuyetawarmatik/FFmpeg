--- conflicted
+++ resolved
@@ -132,15 +132,8 @@
     AVFrame current_picture, last_picture;
     GetBitContext pre_gb;          ///< ac/dc prefix
     GetBitContext gb;
-<<<<<<< HEAD
-    const uint8_t *bytestream;
-    const uint8_t *bytestream_end;
-    const uint16_t *wordstream;
-    const uint16_t *wordstream_end;
-=======
     GetByteContext g;
     GetByteContext g2;
->>>>>>> 37c0dc62
     int mv[256];
     VLC pre_vlc;
     int last_dc;
@@ -335,15 +328,11 @@
     assert(code>=0 && code<=6);
 
     if(code == 0){
-<<<<<<< HEAD
-        if (f->bytestream_end - f->bytestream < 1){
+        if (f->g.buffer_end - f->g.buffer < 1){
             av_log(f->avctx, AV_LOG_ERROR, "bytestream overread\n");
             return;
         }
-        src += f->mv[ *f->bytestream++ ];
-=======
-        src += f->mv[bytestream2_get_byte(&f->g)];
->>>>>>> 37c0dc62
+        src += f->mv[ *f->g.buffer++ ];
         if(start > src || src > end){
             av_log(f->avctx, AV_LOG_ERROR, "mv out of pic\n");
             return;
@@ -360,38 +349,28 @@
     }else if(code == 3 && f->version<2){
         mcdc(dst, src, log2w, h, stride, 1, 0);
     }else if(code == 4){
-<<<<<<< HEAD
-        if (f->bytestream_end - f->bytestream < 1){
+        if (f->g.buffer_end - f->g.buffer < 1){
             av_log(f->avctx, AV_LOG_ERROR, "bytestream overread\n");
             return;
         }
-        src += f->mv[ *f->bytestream++ ];
-=======
-        src += f->mv[bytestream2_get_byte(&f->g)];
->>>>>>> 37c0dc62
+        src += f->mv[ *f->g.buffer++ ];
         if(start > src || src > end){
             av_log(f->avctx, AV_LOG_ERROR, "mv out of pic\n");
             return;
         }
-<<<<<<< HEAD
-        if (f->wordstream_end - f->wordstream < 1){
+        if (f->g2.buffer_end - f->g2.buffer < 1){
             av_log(f->avctx, AV_LOG_ERROR, "wordstream overread\n");
             return;
         }
-        mcdc(dst, src, log2w, h, stride, 1, av_le2ne16(*f->wordstream++));
+        mcdc(dst, src, log2w, h, stride, 1, bytestream2_get_le16(&f->g2));
     }else if(code == 5){
-        if (f->wordstream_end - f->wordstream < 1){
+        if (f->g2.buffer_end - f->g2.buffer < 1){
             av_log(f->avctx, AV_LOG_ERROR, "wordstream overread\n");
             return;
         }
-        mcdc(dst, src, log2w, h, stride, 0, av_le2ne16(*f->wordstream++));
-=======
-        mcdc(dst, src, log2w, h, stride, 1, bytestream2_get_le16(&f->g2));
-    }else if(code == 5){
         mcdc(dst, src, log2w, h, stride, 0, bytestream2_get_le16(&f->g2));
->>>>>>> 37c0dc62
     }else if(code == 6){
-        if (f->wordstream_end - f->wordstream < 2){
+        if (f->g2.buffer_end - f->g2.buffer < 2){
             av_log(f->avctx, AV_LOG_ERROR, "wordstream overread\n");
             return;
         }
@@ -444,17 +423,10 @@
     memset((uint8_t*)f->bitstream_buffer + bitstream_size, 0, FF_INPUT_BUFFER_PADDING_SIZE);
     init_get_bits(&f->gb, f->bitstream_buffer, 8*bitstream_size);
 
-<<<<<<< HEAD
-    f->wordstream= (const uint16_t*)(buf + extra + bitstream_size);
-    f->wordstream_end= f->wordstream + wordstream_size/2;
-    f->bytestream= buf + extra + bitstream_size + wordstream_size;
-    f->bytestream_end = f->bytestream + bytestream_size;
-=======
     wordstream_offset = extra + bitstream_size;
     bytestream_offset = extra + bitstream_size + wordstream_size;
     bytestream2_init(&f->g2, buf + wordstream_offset, length - wordstream_offset);
     bytestream2_init(&f->g,  buf + bytestream_offset, length - bytestream_offset);
->>>>>>> 37c0dc62
 
     init_mv(f);
 
