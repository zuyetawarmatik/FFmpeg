--- conflicted
+++ resolved
@@ -2232,11 +2232,11 @@
         av_dict_set(&c->fmt_ctx.metadata, "copyright", c->stream->copyright, 0);
         av_dict_set(&c->fmt_ctx.metadata, "title"    , c->stream->title    , 0);
 
-        c->fmt_ctx.streams = av_mallocz(sizeof(AVStream *) * c->stream->nb_streams);
-
         for(i=0;i<c->stream->nb_streams;i++) {
+            AVStream *st;
             AVStream *src;
-            c->fmt_ctx.streams[i] = av_mallocz(sizeof(AVStream));
+            st = av_mallocz(sizeof(AVStream));
+            c->fmt_ctx.streams[i] = st;
             /* if file or feed, then just take streams from FFStream struct */
             if (!c->stream->feed ||
                 c->stream->feed == c->stream)
@@ -2244,9 +2244,9 @@
             else
                 src = c->stream->feed->streams[c->stream->feed_streams[i]];
 
-            *(c->fmt_ctx.streams[i]) = *src;
-            c->fmt_ctx.streams[i]->priv_data = 0;
-            c->fmt_ctx.streams[i]->codec->frame_number = 0; /* XXX: should be done in
+            *st = *src;
+            st->priv_data = 0;
+            st->codec->frame_number = 0; /* XXX: should be done in
                                            AVStream, not in codec */
         }
         /* set output format parameters */
@@ -2960,12 +2960,8 @@
  sdp_done:
 #if !FF_API_MAX_STREAMS
     av_free(avc->streams);
-<<<<<<< HEAD
 #endif
     av_metadata_free(&avc->metadata);
-=======
-    av_dict_free(&avc->metadata);
->>>>>>> 7a02527b
     av_free(avc);
     av_free(avs);
 
@@ -3393,9 +3389,6 @@
     if (!st)
         goto fail;
     ctx->nb_streams = 1;
-    ctx->streams = av_mallocz(sizeof(AVStream *) * ctx->nb_streams);
-    if (!ctx->streams)
-      goto fail;
     ctx->streams[0] = st;
 
     if (!c->stream->feed ||
@@ -3776,7 +3769,11 @@
             }
             s->oformat = feed->fmt;
             s->nb_streams = feed->nb_streams;
-            s->streams = feed->streams;
+            for(i=0;i<s->nb_streams;i++) {
+                AVStream *st;
+                st = feed->streams[i];
+                s->streams[i] = st;
+            }
             av_set_parameters(s, NULL);
             if (av_write_header(s) < 0) {
                 http_log("Container doesn't supports the required parameters\n");
