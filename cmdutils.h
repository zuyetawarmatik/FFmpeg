/*
 * Various utilities for command line tools
 * copyright (c) 2003 Fabrice Bellard
 *
 * This file is part of FFmpeg.
 *
 * FFmpeg is free software; you can redistribute it and/or
 * modify it under the terms of the GNU Lesser General Public
 * License as published by the Free Software Foundation; either
 * version 2.1 of the License, or (at your option) any later version.
 *
 * FFmpeg is distributed in the hope that it will be useful,
 * but WITHOUT ANY WARRANTY; without even the implied warranty of
 * MERCHANTABILITY or FITNESS FOR A PARTICULAR PURPOSE.  See the GNU
 * Lesser General Public License for more details.
 *
 * You should have received a copy of the GNU Lesser General Public
 * License along with FFmpeg; if not, write to the Free Software
 * Foundation, Inc., 51 Franklin Street, Fifth Floor, Boston, MA 02110-1301 USA
 */

#ifndef FFMPEG_CMDUTILS_H
#define FFMPEG_CMDUTILS_H

#include <stdint.h>

#include "libavcodec/avcodec.h"
#include "libavfilter/avfilter.h"
#include "libavformat/avformat.h"
#include "libswscale/swscale.h"

#ifdef __MINGW32__
#undef main /* We don't want SDL to override our main() */
#endif

/**
 * program name, defined by the program for show_version().
 */
extern const char program_name[];

/**
 * program birth year, defined by the program for show_banner()
 */
extern const int program_birth_year;

/**
 * this year, defined by the program for show_banner()
 */
extern const int this_year;

extern AVCodecContext *avcodec_opts[AVMEDIA_TYPE_NB];
extern AVFormatContext *avformat_opts;
extern struct SwsContext *sws_opts;
extern struct SwrContext *swr_opts;
extern AVDictionary *format_opts, *codec_opts;

/**
 * Initialize the cmdutils option system, in particular
 * allocate the *_opts contexts.
 */
void init_opts(void);
/**
 * Uninitialize the cmdutils option system, in particular
 * free the *_opts contexts and their contents.
 */
void uninit_opts(void);

/**
 * Trivial log callback.
 * Only suitable for opt_help and similar since it lacks prefix handling.
 */
void log_callback_help(void* ptr, int level, const char* fmt, va_list vl);

/**
 * Fallback for options that are not explicitly handled, these will be
 * parsed through AVOptions.
 */
int opt_default(const char *opt, const char *arg);

/**
 * Set the libav* libraries log level.
 */
int opt_loglevel(const char *opt, const char *arg);

int opt_report(const char *opt);

int opt_max_alloc(const char *opt, const char *arg);

int opt_cpuflags(const char *opt, const char *arg);

int opt_codec_debug(const char *opt, const char *arg);

/**
 * Limit the execution time.
 */
int opt_timelimit(const char *opt, const char *arg);

/**
 * Parse a string and return its corresponding value as a double.
 * Exit from the application if the string cannot be correctly
 * parsed or the corresponding value is invalid.
 *
 * @param context the context of the value to be set (e.g. the
 * corresponding command line option name)
 * @param numstr the string to be parsed
 * @param type the type (OPT_INT64 or OPT_FLOAT) as which the
 * string should be parsed
 * @param min the minimum valid accepted value
 * @param max the maximum valid accepted value
 */
double parse_number_or_die(const char *context, const char *numstr, int type,
                           double min, double max);

/**
 * Parse a string specifying a time and return its corresponding
 * value as a number of microseconds. Exit from the application if
 * the string cannot be correctly parsed.
 *
 * @param context the context of the value to be set (e.g. the
 * corresponding command line option name)
 * @param timestr the string to be parsed
 * @param is_duration a flag which tells how to interpret timestr, if
 * not zero timestr is interpreted as a duration, otherwise as a
 * date
 *
 * @see parse_date()
 */
int64_t parse_time_or_die(const char *context, const char *timestr,
                          int is_duration);

typedef struct SpecifierOpt {
    char *specifier;    /**< stream/chapter/program/... specifier */
    union {
        uint8_t *str;
        int        i;
        int64_t  i64;
        float      f;
        double   dbl;
    } u;
} SpecifierOpt;

typedef struct {
    const char *name;
    int flags;
#define HAS_ARG    0x0001
#define OPT_BOOL   0x0002
#define OPT_EXPERT 0x0004
#define OPT_STRING 0x0008
#define OPT_VIDEO  0x0010
#define OPT_AUDIO  0x0020
#define OPT_GRAB   0x0040
#define OPT_INT    0x0080
#define OPT_FLOAT  0x0100
#define OPT_SUBTITLE 0x0200
#define OPT_INT64  0x0400
#define OPT_EXIT   0x0800
#define OPT_DATA   0x1000
#define OPT_FUNC2  0x2000
#define OPT_OFFSET 0x4000       /* option is specified as an offset in a passed optctx */
#define OPT_SPEC   0x8000       /* option is to be stored in an array of SpecifierOpt.
                                   Implies OPT_OFFSET. Next element after the offset is
                                   an int containing element count in the array. */
#define OPT_TIME  0x10000
#define OPT_DOUBLE 0x20000
     union {
        void *dst_ptr;
        int (*func_arg)(const char *, const char *);
        int (*func2_arg)(void *, const char *, const char *);
        size_t off;
    } u;
    const char *help;
    const char *argname;
} OptionDef;

void show_help_options(const OptionDef *options, const char *msg, int mask,
                       int value);

/**
 * Show help for all options with given flags in class and all its
 * children.
 */
void show_help_children(const AVClass *class, int flags);

/**
 * Parse the command line arguments.
 *
 * @param optctx an opaque options context
 * @param options Array with the definitions required to interpret every
 * option of the form: -option_name [argument]
 * @param parse_arg_function Name of the function called to process every
 * argument without a leading option name flag. NULL if such arguments do
 * not have to be processed.
 */
void parse_options(void *optctx, int argc, char **argv, const OptionDef *options,
                   void (* parse_arg_function)(void *optctx, const char*));

/**
 * Parse one given option.
 *
 * @return on success 1 if arg was consumed, 0 otherwise; negative number on error
 */
int parse_option(void *optctx, const char *opt, const char *arg,
                 const OptionDef *options);

/**
 * Find the '-loglevel' option in the command line args and apply it.
 */
void parse_loglevel(int argc, char **argv, const OptionDef *options);

/**
 * Return index of option opt in argv or 0 if not found.
 */
int locate_option(int argc, char **argv, const OptionDef *options,
                  const char *optname);

/**
 * Check if the given stream matches a stream specifier.
 *
 * @param s  Corresponding format context.
 * @param st Stream from s to be checked.
 * @param spec A stream specifier of the [v|a|s|d]:[\<stream index\>] form.
 *
 * @return 1 if the stream matches, 0 if it doesn't, <0 on error
 */
int check_stream_specifier(AVFormatContext *s, AVStream *st, const char *spec);

/**
 * Filter out options for given codec.
 *
 * Create a new options dictionary containing only the options from
 * opts which apply to the codec with ID codec_id.
 *
 * @param s Corresponding format context.
 * @param st A stream from s for which the options should be filtered.
 * @return a pointer to the created dictionary
 */
AVDictionary *filter_codec_opts(AVDictionary *opts, AVCodec *codec,
                                AVFormatContext *s, AVStream *st);

/**
 * Setup AVCodecContext options for avformat_find_stream_info().
 *
 * Create an array of dictionaries, one dictionary for each stream
 * contained in s.
 * Each dictionary will contain the options from codec_opts which can
 * be applied to the corresponding stream codec context.
 *
 * @return pointer to the created array of dictionaries, NULL if it
 * cannot be created
 */
AVDictionary **setup_find_stream_info_opts(AVFormatContext *s,
                                           AVDictionary *codec_opts);

/**
 * Print an error message to stderr, indicating filename and a human
 * readable description of the error code err.
 *
 * If strerror_r() is not available the use of this function in a
 * multithreaded application may be unsafe.
 *
 * @see av_strerror()
 */
void print_error(const char *filename, int err);

/**
 * Print the program banner to stderr. The banner contents depend on the
 * current version of the repository and of the libav* libraries used by
 * the program.
 */
void show_banner(int argc, char **argv, const OptionDef *options);

/**
 * Print the version of the program to stdout. The version message
 * depends on the current versions of the repository and of the libav*
 * libraries.
 * This option processing function does not utilize the arguments.
 */
int opt_version(const char *opt, const char *arg);

/**
 * Print the license of the program to stdout. The license depends on
 * the license of the libraries compiled into the program.
 * This option processing function does not utilize the arguments.
 */
int opt_license(const char *opt, const char *arg);

/**
 * Print a listing containing all the formats supported by the
 * program.
 * This option processing function does not utilize the arguments.
 */
int opt_formats(const char *opt, const char *arg);

/**
 * Print a listing containing all the codecs supported by the
 * program.
 * This option processing function does not utilize the arguments.
 */
int opt_codecs(const char *opt, const char *arg);

/**
 * Print a listing containing all the filters supported by the
 * program.
 * This option processing function does not utilize the arguments.
 */
int opt_filters(const char *opt, const char *arg);

/**
 * Print a listing containing all the bit stream filters supported by the
 * program.
 * This option processing function does not utilize the arguments.
 */
int opt_bsfs(const char *opt, const char *arg);

/**
 * Print a listing containing all the protocols supported by the
 * program.
 * This option processing function does not utilize the arguments.
 */
int opt_protocols(const char *opt, const char *arg);

/**
 * Print a listing containing all the pixel formats supported by the
 * program.
 * This option processing function does not utilize the arguments.
 */
int opt_pix_fmts(const char *opt, const char *arg);

/**
 * Print a listing containing all the sample formats supported by the
 * program.
 */
int show_sample_fmts(const char *opt, const char *arg);

/**
 * Return a positive value if a line read from standard input
 * starts with [yY], otherwise return 0.
 */
int read_yesno(void);

/**
 * Read the file with name filename, and put its content in a newly
 * allocated 0-terminated buffer.
 *
 * @param bufptr location where pointer to buffer is returned
 * @param size   location where size of buffer is returned
 * @return 0 in case of success, a negative value corresponding to an
 * AVERROR error code in case of failure.
 */
int cmdutils_read_file(const char *filename, char **bufptr, size_t *size);

/**
 * Get a file corresponding to a preset file.
 *
 * If is_path is non-zero, look for the file in the path preset_name.
 * Otherwise search for a file named arg.ffpreset in the directories
 * $FFMPEG_DATADIR (if set), $HOME/.ffmpeg, and in the datadir defined
 * at configuration time or in a "ffpresets" folder along the executable
 * on win32, in that order. If no such file is found and
 * codec_name is defined, then search for a file named
 * codec_name-preset_name.avpreset in the above-mentioned directories.
 *
 * @param filename buffer where the name of the found filename is written
 * @param filename_size size in bytes of the filename buffer
 * @param preset_name name of the preset to search
 * @param is_path tell if preset_name is a filename path
 * @param codec_name name of the codec for which to look for the
 * preset, may be NULL
 */
FILE *get_preset_file(char *filename, size_t filename_size,
                      const char *preset_name, int is_path, const char *codec_name);

<<<<<<< HEAD
=======
typedef struct {
    const enum PixelFormat *pix_fmts;
} SinkContext;

extern AVFilter sink;

/**
 * Extract a frame from sink.
 *
 * @return a negative error in case of failure, 1 if one frame has
 * been extracted successfully.
 */
int get_filtered_video_frame(AVFilterContext *sink, AVFrame *frame,
                             AVFilterBufferRef **picref, AVRational *pts_tb);

>>>>>>> 3b266da3
/**
 * Do all the necessary cleanup and abort.
 * This function is implemented in the avtools, not cmdutils.
 */
void exit_program(int ret);

/**
 * Realloc array to hold new_size elements of elem_size.
 * Calls exit_program() on failure.
 *
 * @param elem_size size in bytes of each element
 * @param size new element count will be written here
 * @return reallocated array
 */
void *grow_array(void *array, int elem_size, int *size, int new_size);

#endif /* CMDUTILS_H */<|MERGE_RESOLUTION|>--- conflicted
+++ resolved
@@ -370,24 +370,7 @@
 FILE *get_preset_file(char *filename, size_t filename_size,
                       const char *preset_name, int is_path, const char *codec_name);
 
-<<<<<<< HEAD
-=======
-typedef struct {
-    const enum PixelFormat *pix_fmts;
-} SinkContext;
-
-extern AVFilter sink;
-
-/**
- * Extract a frame from sink.
- *
- * @return a negative error in case of failure, 1 if one frame has
- * been extracted successfully.
- */
-int get_filtered_video_frame(AVFilterContext *sink, AVFrame *frame,
-                             AVFilterBufferRef **picref, AVRational *pts_tb);
-
->>>>>>> 3b266da3
+
 /**
  * Do all the necessary cleanup and abort.
  * This function is implemented in the avtools, not cmdutils.
